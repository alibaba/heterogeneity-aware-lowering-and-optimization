--- conflicted
+++ resolved
@@ -61,8 +61,6 @@
       return popart::DataType::UINT64;
     case ODLA_BOOL:
       return popart::DataType::BOOL;
-    case ODLA_UINT32:
-      return popart::DataType::UINT32;
     default:
       assert(false);
   }
@@ -82,11 +80,8 @@
       return ODLA_BOOL;
     case popart::DataType::UINT32:
       return ODLA_UINT32;
-<<<<<<< HEAD
-=======
     case popart::DataType::UINT64:
       return ODLA_UINT64;
->>>>>>> 9a6a6831
     default:
       assert(false);
   }
