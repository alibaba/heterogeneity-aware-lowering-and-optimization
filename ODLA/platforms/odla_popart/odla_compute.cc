--- conflicted
+++ resolved
@@ -52,7 +52,6 @@
 #endif
 
 thread_local odla_computation g_comp;
-thread_local volatile bool comp_initialized = false;
 static std::vector<std::unique_ptr<_odla_computation>> g_comps;
 
 static std::shared_ptr<popart::DeviceInfo> AcquireAvailableDevice(
@@ -143,13 +142,17 @@
     }
   }
 
-  // Create dataflow
+  return ODLA_SUCCESS;
+}
+
+odla_status odla_CreateContext(odla_context* context) {
+  *context = new _odla_context(g_comp);
+    // Create dataflow
   std::vector<popart::TensorId> ids;
   for (const auto& output : g_comp->outputs_map) {
     ids.push_back(output.second->tensor_id);
   }
 
-<<<<<<< HEAD
   // Batches per step is a compile time constant value
   popart::DataFlow data_flow(g_comp->opts.batches_per_step, ids,
                              popart::AnchorReturnType("All"));
@@ -164,17 +167,16 @@
 
   // Create InferenceSession
   auto proto = g_comp->builder->getModelProto();
-  auto session = popart::InferenceSession::createFromOnnxModel(
+  g_comp->session = popart::InferenceSession::createFromOnnxModel(
       proto, data_flow, device, popart::InputShapeInfo(), *opts);
-  *context = new _odla_context(std::move(session));
-  g_comp->context = *context;
-=======
-  return ODLA_SUCCESS;
-}
->>>>>>> c2684434
-
-odla_status odla_CreateContext(odla_context* context) {
-  *context = new _odla_context(g_comp);
+
+  // Compile graph, create engine and load into the IPU
+  // use compileAndExport() to frozen engine to specified path
+  g_comp->session->prepareDevice();
+  // Init seed
+  g_comp->session->setRandomSeed(0);
+  // Copy weights from host to IPU
+  g_comp->session->weightsFromHost();
 
   return ODLA_SUCCESS;
 }
@@ -187,63 +189,19 @@
 }
 
 odla_status odla_DestroyComputation(odla_computation comp) {
-<<<<<<< HEAD
-  if (comp->context != nullptr) {
-    comp->context->session->getDevice().getDeviceInfo()->detach();
-    comp->context->session.reset();
-    odla_DestroyContext(comp->context);
-  }
-  if (g_comp = nullptr) {
-    delete g_comp;
-  }
-=======
-  comp_initialized = false;
   if (comp->session != nullptr) {
     comp->session->getDevice().getDeviceInfo()->detach();
     comp->session.reset();
   }
-  // g_comp.reset();
->>>>>>> c2684434
+  if (g_comp = nullptr) {
+    delete g_comp;
+  }
   return ODLA_SUCCESS;
 }
 
 odla_status odla_ExecuteComputation(odla_computation comp, odla_context context,
                                     odla_compute_mode mode,
                                     odla_device device) {
-  if (!comp_initialized) {
-    // Create dataflow
-    std::vector<popart::TensorId> ids;
-    for (const auto& output : g_comp->outputs_map) {
-      ids.push_back(output.second->tensor_id);
-    }
-
-    // Batches per step is a compile time constant value
-    popart::DataFlow data_flow(g_comp->opts.batches_per_step, ids,
-                               popart::AnchorReturnType("All"));
-
-    // Acquire IPU
-    auto device = g_comp->opts.use_ipu_model
-                      ? CreateIpuModelDevice(g_comp->opts.ipu_num)
-                      : AcquireAvailableDevice(g_comp->opts.ipu_num);
-
-    // Create and config SessionOptions
-    auto opts = SessionOptions();
-
-    // Create InferenceSession
-    auto proto = g_comp->builder->getModelProto();
-    g_comp->session = popart::InferenceSession::createFromOnnxModel(
-        proto, data_flow, device, popart::InputShapeInfo(), *opts);
-
-    // Compile graph, create engine and load into the IPU
-    // use compileAndExport() to frozen engine to specified path
-    g_comp->session->prepareDevice();
-    // Init seed
-    g_comp->session->setRandomSeed(0);
-    // Copy weights from host to IPU
-    g_comp->session->weightsFromHost();
-
-    comp_initialized = true;
-  }
   // Config StepIO
   std::map<popart::TensorId, popart::IArray&> inputs;
   for (auto& input : context->inputs) {
@@ -304,13 +262,8 @@
 odla_status odla_BindToArgument(odla_value value, const odla_void* data_ptr,
                                 odla_context context) {
   std::unique_ptr<popart::IArray> p_array = MakeNDArrayWrapper(
-<<<<<<< HEAD
-      data_ptr, g_comp->builder->getTensorDataType(value->tensor_id),
-      g_comp->builder->getTensorShape(value->tensor_id));
-=======
       data_ptr, context->comp->builder->getTensorDataType(value->tensor_id),
       context->comp->builder->getTensorShape(value->tensor_id));
->>>>>>> c2684434
   context->inputs[value->tensor_id] = std::move(p_array);
   return ODLA_SUCCESS;
 }
@@ -357,13 +310,8 @@
 odla_status odla_BindToOutput(odla_value value, odla_void* data_ptr,
                               odla_context context) {
   std::unique_ptr<popart::IArray> p_array = MakeNDArrayWrapper(
-<<<<<<< HEAD
-      data_ptr, g_comp->builder->getTensorDataType(value->tensor_id),
-      g_comp->builder->getTensorShape(value->tensor_id));
-=======
       data_ptr, context->comp->builder->getTensorDataType(value->tensor_id),
       context->comp->builder->getTensorShape(value->tensor_id));
->>>>>>> c2684434
   context->outputs[value->tensor_id] = std::move(p_array);
   return ODLA_SUCCESS;
 }
