--- conflicted
+++ resolved
@@ -112,14 +112,6 @@
 
 odla_status odla_DestroyComputation(odla_computation comp) {
   comp->mark_done();
-<<<<<<< HEAD
-  if (comp->session != nullptr) {
-    comp->session->getDevice().getDeviceInfo()->detach();
-    comp->session.reset();
-    assert(comp->session == nullptr);
-  }
-=======
->>>>>>> f60cac21
   return ODLA_SUCCESS;
 }
 
@@ -181,11 +173,7 @@
   // only the SEQUENCE model need to pass the data in once time
   if (PopartConfig::instance()->execution_mode() == SEQUENCE &&
       shape.size() > 0)
-<<<<<<< HEAD
-    shape[0] *= PopartConfig::instance()->batches_per_step();
-=======
     shape[0] *= g_comp->opts.batches_per_step;
->>>>>>> f60cac21
   std::unique_ptr<popart::IArray> p_array = MakeNDArrayWrapper(
       data_ptr, context->comp->builder->getTensorDataType(value->tensor_id),
       shape);
@@ -243,11 +231,7 @@
   // only the SEQUENCE model need to pass the data in once time
   if (PopartConfig::instance()->execution_mode() == SEQUENCE &&
       shape.size() > 0)
-<<<<<<< HEAD
-    shape[0] *= PopartConfig::instance()->batches_per_step();
-=======
     shape[0] *= g_comp->opts.batches_per_step;
->>>>>>> f60cac21
   std::unique_ptr<popart::IArray> p_array = MakeNDArrayWrapper(
       data_ptr, context->comp->builder->getTensorDataType(value->tensor_id),
       shape);
