--- conflicted
+++ resolved
@@ -28,12 +28,9 @@
 #include <popart/session.hpp>
 #include <popart/tensorinfo.hpp>
 #include <popart/voiddata.hpp>
-<<<<<<< HEAD
 #include <poplar/exceptions.hpp>
 #include <random>
 #include <stdexcept>
-=======
->>>>>>> dbfb8eb1
 #include <string>
 
 #include "ODLA/odla_common.h"
@@ -124,7 +121,6 @@
     if (custom_op_handle == nullptr) {
       assert(0);
       return ODLA_DL_ERROR;
-<<<<<<< HEAD
     }
   }
   // Read the config file
@@ -137,20 +133,6 @@
       return ret;
     }
   }
-=======
-    }
-  }
-  // Read the config file
-  popart::logging::info("loading config");
-  if (!PopartConfig::instance()->inited()) {
-    auto ret = PopartConfig::instance()->load_config(
-        std::getenv("ODLA_POPART_CONFIG"));
-    if (ret != ODLA_SUCCESS) {
-      popart::logging::err("error load config");
-      return ret;
-    }
-  }
->>>>>>> dbfb8eb1
   odla_status status = _odla_computation::instance()->set_executor();
   if (status != ODLA_SUCCESS) {
     popart::logging::err("set_executor failed");
@@ -162,20 +144,6 @@
     QManager::instance()->getQ()->init(
         PopartConfig::instance()->queue_capacity());
   }
-<<<<<<< HEAD
-=======
-  status = _odla_computation::instance()->set_executor();
-  if (status != ODLA_SUCCESS) {
-    popart::logging::err("set_executor failed");
-    return ODLA_FAILURE;
-  }
-  if (PopartConfig::instance()->execution_mode() == PARALLEL ||
-      PopartConfig::instance()->execution_mode() == PIPELINE) {
-    QManager::instance()->createQ(PopartConfig::instance()->queue_type());
-    QManager::instance()->getQ()->init(
-        PopartConfig::instance()->queue_capacity());
-  }
->>>>>>> dbfb8eb1
 
   return ODLA_SUCCESS;
 }
