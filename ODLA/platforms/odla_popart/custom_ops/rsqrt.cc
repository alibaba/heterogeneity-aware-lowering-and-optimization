//
// Copyright (c) 2020 Graphcore Ltd. All rights reserved.
//
// Licensed under the Apache License, Version 2.0 (the "License");
// you may not use this file except in compliance with the License.
// You may obtain a copy of the License at
//
//   http://www.apache.org/licenses/LICENSE-2.0
//
// Unless required by applicable law or agreed to in writing, software
// distributed under the License is distributed on an "AS IS" BASIS,
// WITHOUT WARRANTIES OR CONDITIONS OF ANY KIND, either express or implied.
// See the License for the specific language governing permissions and
// limitations under the License.
// =============================================================================

#include <onnx/defs/schema.h>
#include <onnx/defs/shape_inference.h>

#include <memory>
#include <popart/op.hpp>
#include <popart/op/elementwise.hpp>
#include <popart/opmanager.hpp>
#include <popart/opserialiser.hpp>
#include <popart/popx/op/elementwisex.hpp>
#include <popart/popx/opx.hpp>
#include <popart/popx/opxmanager.hpp>
#include <popops/ElementWise.hpp>
#include <vector>

namespace CustomOperators {
const static popart::OperatorIdentifier Rsqrt_1(popart::Domain::ai_graphcore,
                                                "Rsqrt", 1, 1, 1);
} // namespace CustomOperators

class RsqrtOp : public popart::ElementWiseUnaryOp {
 public:
  RsqrtOp(const popart::OperatorIdentifier& _opid,
          const popart::Op::Settings& settings_)
      : popart::ElementWiseUnaryOp(_opid, settings_) {}

  std::unique_ptr<popart::Op> clone() const final {
    return std::make_unique<RsqrtOp>(*this);
  }
};

static popart::OpDefinition::DataTypes T = {popart::DataType::FLOAT16,
                                            popart::DataType::FLOAT};

static popart::OpDefinition rsqrtOpDef(
    {popart::OpDefinition::Inputs({{"X", T}}),
     popart::OpDefinition::Outputs({{"Y", T}}),
     popart::OpDefinition::Attributes({})});

static popart::OpCreator<RsqrtOp> rsqrtOpCreator(popart::OpDefinitions({
    {CustomOperators::Rsqrt_1, rsqrtOpDef},
}));

class RsqrtOpx : public popart::popx::ElementWiseUnaryOpx {
 public:
  RsqrtOpx(popart::Op*, popart::popx::Devicex*);
  void grow(poplar::program::Sequence&) const final;
};

RsqrtOpx::RsqrtOpx(popart::Op* op, popart::popx::Devicex* devicex)
    : popart::popx::ElementWiseUnaryOpx(op, devicex) {
  verifyOp<RsqrtOp>(op, CustomOperators::Rsqrt_1);
}

void RsqrtOpx::grow(poplar::program::Sequence& prog) const {
  setOutTensor(
<<<<<<< HEAD
      0, popops::map(graph().getPoplarGraph(), popops::expr::UnaryOpType::RSQRT,
                     getInTensor(0), prog, debugContext()));
=======
      0, snap::Tensor{
	       popops::map(graph().getPoplarGraph(), popops::expr::UnaryOpType::RSQRT,
           getInTensor(0).getPoplarTensor(), prog, debugContext()), graph()});
>>>>>>> f60cac21
}

namespace {
popart::popx::OpxCreator<RsqrtOpx> rsqrtOpxCreator(CustomOperators::Rsqrt_1);
} // namespace

namespace ONNX_NAMESPACE {
void RsqrtShapeInference(InferenceContext& ctx) {
  propagateShapeAndTypeFromFirstInput(ctx);
}

static const char RsqrtDoc[] =
    "Rsqrt returns reciprocal square root of the tensor.";

ONNX_OPERATOR_SET_SCHEMA_EX(
    Rsqrt, AiGraphcore, popart::Domain::ai_graphcore, 1, false,
    OpSchema()
        .SetDoc(RsqrtDoc)
        .Input(0, "X", "Input tensor", "T")
        .Output(0, "Y", "Output tensor", "T")
        .TypeConstraint(
            "T", {"tensor(float)", "tensor(float16)"},
            "Constrain input and output types to signed numeric tensors.")
        .TypeAndShapeInferenceFunction(RsqrtShapeInference));

static bool registerOps() {
  ONNX_NAMESPACE::RegisterSchema(
      GetOpSchema<ONNX_OPERATOR_SET_SCHEMA_CLASS_NAME(AiGraphcore, 1,
                                                      Rsqrt)>());

  return true;
}

static bool ret = registerOps();

} // namespace ONNX_NAMESPACE<|MERGE_RESOLUTION|>--- conflicted
+++ resolved
@@ -69,14 +69,9 @@
 
 void RsqrtOpx::grow(poplar::program::Sequence& prog) const {
   setOutTensor(
-<<<<<<< HEAD
-      0, popops::map(graph().getPoplarGraph(), popops::expr::UnaryOpType::RSQRT,
-                     getInTensor(0), prog, debugContext()));
-=======
       0, snap::Tensor{
 	       popops::map(graph().getPoplarGraph(), popops::expr::UnaryOpType::RSQRT,
            getInTensor(0).getPoplarTensor(), prog, debugContext()), graph()});
->>>>>>> f60cac21
 }
 
 namespace {
