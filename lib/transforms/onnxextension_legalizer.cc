//===- onnxextension_legalizer.cc -----------------------------------------===//
//
// Copyright (C) 2019-2020 Alibaba Group Holding Limited.
//
// Licensed under the Apache License, Version 2.0 (the "License");
// you may not use this file except in compliance with the License.
// You may obtain a copy of the License at
//
//   http://www.apache.org/licenses/LICENSE-2.0
//
// Unless required by applicable law or agreed to in writing, software
// distributed under the License is distributed on an "AS IS" BASIS,
// WITHOUT WARRANTIES OR CONDITIONS OF ANY KIND, either express or implied.
// See the License for the specific language governing permissions and
// limitations under the License.
// =============================================================================

#include "halo/lib/transforms/onnxextension_legalizer.h"

#include <algorithm>
#include <cmath>
#include <limits>
#include <numeric>
#include <set>
#include <unordered_set>

#include "halo/api/halo_data.h"
#include "halo/lib/framework/common.h"
#include "halo/lib/ir/common_instructions.h"
#include "halo/lib/ir/constant.h"
#include "halo/lib/ir/extension_instructions.h"
#include "halo/lib/ir/ir_builder.h"
#include "halo/lib/ir/math_instructions.h"
#include "halo/lib/transforms/transforms_util.h"
#include "onnx_parser.h"

namespace halo {

static std::vector<Def> ConvertUnsqueeze(const ONNXExtensionInst* ext,
                                         IRBuilder* builder) {
  auto num_ops = ext->GetNumOfOperands();
  HLCHECK(num_ops == 1 || num_ops == 2);
  auto input = ext->GetOperand(0);
  const Type& input_type = input.GetType();

  if (!input_type.IsValid()) {
    return {};
  }
  std::set<int> axes;
  if (num_ops == 2) {
    const Constant* axes_c = DynCast<Constant>(ext->GetOperand(1));
    if (axes_c == nullptr) {
      return {};
    }
    auto n = axes_c->GetResultType().GetTotalNumOfElements();
    for (int i = 0; i < n; ++i) {
      axes.insert(axes_c->GetDataAsInt64(i));
    }
  } else {
    HLCHECK(ext->GetNumOfAttributes() == 1);
    const Attribute* attr = ext->GetAttributes()[0].get();
    HLCHECK(attr->GetName() == "axes");
    const auto& axes_attr = attr->GetValueAsIntegerList();
    axes.insert(axes_attr.begin(), axes_attr.end());
  }

  int output_rank = static_cast<int>(input_type.GetNumOfDims() + axes.size());

  for (auto d : axes) {
    HLCHECK(d >= -output_rank && d <= output_rank - 1);
  }

  std::vector<int64_t> new_dims(output_rank);
  for (int i = 0, j = 0; i < output_rank; ++i) {
    new_dims[i] = (axes.count(i) != 0 || axes.count(i - output_rank) != 0)
                      ? 1
                      : input_type.GetNumOfElementsInDim(j++);
  }

  ConstantBuilder cb(ext->GetParent()->GetParent());
  Constant* c = cb.CreateConstant(
      ext->GetName() + "_unsqueeze",
      Type{DataType::INT64, {static_cast<int64_t>(new_dims.size())}},
      new_dims.data());
  auto new_inst = builder->CreateReshape(ext->GetName(), {input, *c});
  return {*new_inst};
}

static std::vector<Def> ConvertNonZero(const ONNXExtensionInst* ext,
                                       IRBuilder* builder) {
  auto input = ext->GetOperand(0);
  if (!IsA<Constant>(input)) {
    return {};
  }
  const auto& in_type = input.GetType();
  int64_t rank = in_type.GetNumOfDims();
  std::vector<int64_t> non_zero_indices; // [rank, n]
  const auto& c = DynCast<Constant>(input);
  int64_t n = in_type.GetTotalNumOfElements();
  switch (in_type.GetDataType()) {
    case DataType::INT64: {
      for (int64_t i = 0; i < n; ++i) {
        if (c->GetData<int64_t>(i) != 0) {
          non_zero_indices.push_back(i);
        }
      }
      break;
    }
    case DataType::INT32: {
      for (int64_t i = 0; i < n; ++i) {
        if (c->GetData<int32_t>(i) != 0) {
          non_zero_indices.push_back(i);
        }
      }
      break;
    }
    case DataType::FLOAT32: {
      for (int64_t i = 0; i < n; ++i) {
        if (c->GetData<float>(i) != 0) {
          non_zero_indices.push_back(i);
        }
      }
      break;
    }
    default:
      HLCHECK(0);
      return {input};
  }
  int64_t len = non_zero_indices.size();
  std::vector<int64_t> data(rank * len);
  auto extends = in_type.GetDimSizes();
  int64_t product = 1;
  for (auto it = extends.rbegin(), e = extends.rend(); it != e; ++it) {
    auto t = *it;
    *it = product;
    product *= t;
  }

  for (int64_t i = 0; i < len; ++i) {
    auto idx = non_zero_indices[i];
    // break idx into indices
    for (int j = 0; j < rank; ++j) {
      data[j * len + i] = idx / extends[j];
      idx -= extends[j] * data[j * len + i];
    }
  }
  ConstantBuilder cb(ext->GetParent()->GetParent());
  Type dst_ty{DataType::INT64, std::vector<int64_t>{rank, len}};
  auto new_inst = cb.CreateConstant(ext->GetName(), dst_ty, data.data());
  return {*new_inst};
}

static std::vector<Def> ConvertConstantOfShape(const ONNXExtensionInst* ext,
                                               IRBuilder* builder) {
  auto shape = DynCast<Constant>(ext->GetOperand(0));
  if (shape == nullptr) {
    return {};
  }
  auto dt = ext->GetAttributes()[0]->GetValueAsEnumDataType();
  HLCHECK(shape->GetResultType().GetNumOfDims() == 1);
  auto rank = shape->GetResultType().GetTotalNumOfElements();
  std::vector<int64_t> dims(rank);
  for (int i = 0; i < rank; ++i) {
    dims[i] = shape->GetDataAsInt64(i);
  }
  Type dst_ty{dt, dims};
  ConstantBuilder cb(ext->GetParent()->GetParent());
  const auto& val = ext->GetAttributes()[1];
  HLCHECK(val->GetName() == "value");
  DefaultDataLayout data_layout;
  size_t elem_size = data_layout.Bytes(dt);
  size_t elems_count = dst_ty.GetTotalNumOfElements();
  std::vector<uint8_t> buf(elem_size * elems_count);
  for (size_t i = 0; i < elems_count; ++i) {
    memcpy(&buf[i * elem_size], val->GetDataImpl(), elem_size);
  }
  auto c = cb.CreateConstant(ext->GetName(), dst_ty, buf.data());
  return {*c};
}

static std::vector<Def> ConvertDepthToSpace(const ONNXExtensionInst* ext,
                                            IRBuilder* builder) {
  const auto& input = ext->GetOperand(0);
  const auto& type = input.GetType();
  if (!type.IsValid()) {
    return {};
  }
  HLCHECK(type.GetNumOfDims() == 4);
  auto batch = type.GetNumOfElementsInDim(0);
  auto ch = type.GetNumOfElementsInDim(1);
  auto h = type.GetNumOfElementsInDim(2);
  auto w = type.GetNumOfElementsInDim(3);

  int block_size = FindAttributeValue(*ext, "blocksize", 0);
  HLCHECK(block_size > 0 && ch % (block_size * block_size) == 0);
  auto new_ch = ch / block_size / block_size;
  std::string mode = FindAttributeValue(*ext, "mode", std::string{"DCR"});
  std::transform(mode.begin(), mode.end(), mode.begin(),
                 [](unsigned char c) { return std::toupper(c); });
  HLCHECK(mode == "CRD" || mode == "DCR");
  constexpr int tmp_rank = 6;
  std::vector<int64_t> shape_0;
  std::vector<int32_t> perm;
  std::vector<int64_t> shape_1{batch, new_ch, h * block_size, w * block_size};

  if (mode == "DCR") {
    shape_0 = {batch, block_size, block_size, new_ch, h, w};
    perm = {0, 3, 4, 1, 5, 2}; // NOLINT.
  } else {
    // CDR mode.
    shape_0 = {batch, new_ch, block_size, block_size, h, w};
    perm = {0, 1, 4, 2, 5, 3}; // NOLINT.
  }
  ConstantBuilder c_builder(ext->GetParent()->GetParent());
  const auto& name = input.GetDef()->GetName();
  auto c_shape_0 = c_builder.CreateConstant(
      name + "_shape_0", Type{DataType::INT64, {tmp_rank}}, shape_0);
  auto v = builder->CreateReshape(name + "_reshape_0", input, *c_shape_0);
  auto tr = builder->CreateTranspose(name + "_tr", {*v});
  tr->SetPermutation(perm);
  auto c_shape_1 = c_builder.CreateConstant(
      name + "_shape_1", Type{DataType::INT64, {4}}, shape_1);
  return {*builder->CreateReshape(name + "_reshape_1", *tr, *c_shape_1)};
}

static std::vector<Def> ConvertDynamicQuantize(const ONNXExtensionInst* ext,
                                               IRBuilder* builder) {
  const auto& input = ext->GetOperand(0);
  const auto& name = ext->GetName();
  ConstantBuilder c_builder(ext->GetParent()->GetParent());
  ReduceMinInst* min = builder->CreateReduceMin(name + "_min", {input});
  min->SetKeepDims(false);
  Def min_op = *min;
  Def zero = *c_builder.CreateConstant(
      name + "_zero", halo::Type{DataType::FLOAT32, std::vector<int64_t>{}},
      std::vector<float>{0});
  min_op = *builder->CreateMinimum(name + "_range_min", min_op, zero);
  ReduceMaxInst* max = builder->CreateReduceMax(name + "_max", {input});
  max->SetKeepDims(false);
  Def max_op = *max;
  max_op = *builder->CreateMaximum(name + "_range_max", max_op, zero);
  SubInst* range = builder->CreateSub(name + "_range", max_op, min_op);
  constexpr float q_range = 255;
  auto q_range_c = c_builder.CreateConstant(
      name + "_qrange", halo::Type{DataType::FLOAT32, std::vector<int64_t>{}},
      std::vector<float>{q_range});
  DivInst* scale = builder->CreateDiv(name + "_scale", *range, *q_range_c);
  auto n_zp = builder->CreateDiv(name + "_zp_neg", min_op, *scale);
  auto zp_float = builder->CreateNeg(name + "_zp_float", *n_zp);
  auto zp_round = builder->CreateRound(name + "_zp_round", *zp_float);
  auto zp = builder->CreateFPtoSI(name + "_zp", *zp_round);
  zp->SetDataType(DataType::UINT8);
  auto q = builder->CreateQuantize(name, input, *scale, *zp);
  q->SetSignBit(false);
  q->SetAxis(std::numeric_limits<int32_t>::max());
  return {*q, *scale, *zp};
}

static std::vector<Def> ConvertEyeLike(const ONNXExtensionInst* ext,
                                       IRBuilder* builder) {
  auto type = ext->GetOperand(0).GetType();
  if (!type.IsValid()) {
    return {};
  }
  HLCHECK(type.GetNumOfDims() == 2);
  int k = FindAttributeValue<int>(*ext, "k", 0);
  auto elem_type = ONNXParser::ProcessDataType(
      FindAttributeValue<int>(*ext, "dtype", -1), true /* allow_invalid */);
  if (elem_type == DataType::INVALID) {
    elem_type = type.GetDataType();
  }
  if (elem_type == DataType::INVALID) {
    elem_type = DataType::FLOAT32;
  }

  auto rows = type.GetNumOfElementsInDim(0);
  auto cols = type.GetNumOfElementsInDim(1);
  type = halo::Type{elem_type, {rows, cols}};
  DefaultDataLayout dl;
  auto elem_size = dl.Bytes(elem_type);
  static const float f32 = 1.0F;
  static const int32_t i32 = 1;
  static const double f64 = 1.0;
  static const int64_t i64 = 1;
  static const int8_t i8 = 1;
  static const std::unordered_map<DataType, const void*> bufs{
      {DataType::FLOAT32, &f32},
      {DataType::FLOAT64, &f64},
      {DataType::INT32, &i32},
      {DataType::INT64, &i64},
      {DataType::INT8, &i8}};
  auto it = bufs.find(elem_type);
  HLCHECK(it != bufs.end());
  std::vector<char> data(rows * cols * elem_size);
  for (int r = 0; r < rows; ++r) {
    for (int c = 0; c < cols; ++c) {
      if (c == r + k) {
        memcpy(&data[elem_size * (r * cols + c)], it->second, elem_size);
      }
    }
  }
  ConstantBuilder cb(ext->GetParent()->GetParent());
  auto c = cb.CreateConstant(ext->GetName(), type, data.data());
  return {*c};
}

static std::vector<Def> ConvertPad(const ONNXExtensionInst* ext,
                                   IRBuilder* builder) {
  std::vector<int32_t> paddings;
  PadMode mode = PadMode::CONSTANT;
  float value = 0;
  HLCHECK(ext->GetNumOfAttributes() == 3 || ext->GetNumOfAttributes() == 2);
  for (size_t i = 0; i < ext->GetNumOfAttributes(); ++i) {
    const Attribute* attr = ext->GetAttributes()[i].get();
    if (attr->GetName() == "pads") {
      paddings = attr->GetValueAsIntegerList();
    } else if (attr->GetName() == "mode") {
      mode = attr->GetValueAsEnumPadMode();
    } else {
      if (mode == PadMode::CONSTANT) {
        value = attr->GetValueAsFloat();
      }
    }
  }

  bool all_zeros = true;
  for_each(paddings.begin(), paddings.end(),
           [&all_zeros](int x) { all_zeros &= (x == 0); });
  if (all_zeros) {
    return {ext->GetOperand(0)};
  }

  HLCHECK(value == 0 && mode == PadMode::CONSTANT);
  int64_t rank = paddings.size() / 2;
  std::vector<int32_t> padding_data(paddings.size());
  for (int axis = 0; axis < rank; ++axis) {
    HLCHECK(paddings[axis] >= 0 && paddings[rank + axis] >= 0);
    padding_data[axis * 2] = paddings[axis];
    padding_data[axis * 2 + 1] = paddings[rank + axis];
  }
  ConstantBuilder cb(ext->GetParent()->GetParent());
  auto* pad_amt =
      cb.CreateConstant(ext->GetName() + "_amt",
                        Type{DataType::INT32, {rank, 2}}, padding_data.data());
  auto pad_inst =
      builder->CreatePad(ext->GetName(), {ext->GetOperand(0), *pad_amt});
  return {*pad_inst};
}

static std::vector<Def> ConvertSize(const ONNXExtensionInst* ext,
                                    IRBuilder* builder) {
  const auto& type = ext->GetOperand(0).GetType();
  if (!type.IsValid()) {
    return {};
  }
  auto n = type.GetTotalNumOfElements();
  ConstantBuilder cb(ext->GetParent()->GetParent());
  return {*(cb.CreateConstant(ext->GetName(), Type{DataType::INT64, {1}}, &n))};
}

static std::vector<Def> ConvertSum(const ONNXExtensionInst* ext,
                                   IRBuilder* builder) {
  // Conver to a chain of adds.
  auto n = ext->GetNumOfOperands();
  HLCHECK(n >= 1);
  if (n == 1) {
<<<<<<< HEAD
    return {ext->GetOperand(0)};
=======
    auto input = ext->GetOperand(0);

    return {input};
>>>>>>> 76f47cf8
  }
  auto op0 = builder->CreateAdd(ext->GetName(), ext->GetOperand(0),
                                ext->GetOperand(1));
  for (unsigned i = 2; i < n; ++i) {
    op0 = builder->CreateAdd(ext->GetName() + std::to_string(i - 1), *op0,
                             ext->GetOperand(i));
  }
  return {*op0};
}

static std::vector<Def> ConvertMaximum(const ONNXExtensionInst* ext,
                                       IRBuilder* builder) {
  // Conver to a chain of adds.
  auto n = ext->GetNumOfOperands();
  HLCHECK(n >= 1);
  if (n == 1) {
    return {ext->GetOperand(0)};
  }
  auto op0 = builder->CreateMaximum(ext->GetName(), ext->GetOperand(0),
                                    ext->GetOperand(1));
  for (unsigned i = 2; i < n; ++i) {
    op0 = builder->CreateMaximum(ext->GetName() + std::to_string(i - 1), *op0,
                                 ext->GetOperand(i));
  }
  return {*op0};
}

static std::vector<Def> ConvertMinimum(const ONNXExtensionInst* ext,
                                       IRBuilder* builder) {
  // Conver to a chain of adds.
  auto n = ext->GetNumOfOperands();
  HLCHECK(n >= 1);
  if (n == 1) {
    return {ext->GetOperand(0)};
  }
  auto op0 = builder->CreateMinimum(ext->GetName(), ext->GetOperand(0),
                                    ext->GetOperand(1));
  for (unsigned i = 2; i < n; ++i) {
    op0 = builder->CreateMinimum(ext->GetName() + std::to_string(i - 1), *op0,
                                 ext->GetOperand(i));
  }
  return {*op0};
}

static std::vector<Def> ConvertFlatten(const ONNXExtensionInst* ext,
                                       IRBuilder* builder) {
  auto input = ext->GetOperand(0);
  const Type& input_type = input.GetType();
  if (!input_type.IsValid()) {
    return {};
  }

  HLCHECK(ext->GetNumOfAttributes() == 1);
  const Attribute* attr = ext->GetAttributes()[0].get();
  HLCHECK(attr->GetName() == "axis");
  int axis = attr->GetValueAsInteger();
  std::vector<int32_t> new_dims{1, 1};
  for (int i = 0, e = input_type.GetNumOfDims(); i < e; ++i) {
    if (i < axis) {
      new_dims[0] *= input_type.GetNumOfElementsInDim(i);
    } else {
      new_dims[1] *= input_type.GetNumOfElementsInDim(i);
    }
  }
  ConstantBuilder cb(ext->GetParent()->GetParent());
  Constant* c = cb.CreateConstant(ext->GetName() + "_flatten_dims",
                                  Type{DataType::INT32, {2}}, new_dims.data());
  auto new_inst = builder->CreateReshape(ext->GetName(), {input, *c});
  return {*new_inst};
}

static std::vector<Def> ConvertShape(const ONNXExtensionInst* ext,
                                     IRBuilder* builder) {
  auto input = ext->GetOperand(0);
  const Type& input_type = input.GetType();
  if (!input_type.IsValid()) {
    return {};
  }
  std::vector<int64_t> shape;
  for (int64_t i : input_type.GetDimSizes()) {
    shape.push_back(i);
  }
  ConstantBuilder cb(ext->GetParent()->GetParent());
  Constant* c = cb.CreateConstant(
      ext->GetName() + "_shape",
      Type{DataType::INT64, {static_cast<int64_t>(input_type.GetNumOfDims())}},
      shape.data());
  return {*c};
}

static Interpolation ParseInterpolation(const std::string& str) {
  if (str == "nearest") {
    return Interpolation::NEAREST;
  }

  if (str == "linear") {
    return Interpolation::LINEAR;
  }

  if (str == "cubic") {
    return Interpolation::CUBIC;
  }

  return Interpolation::INVALID;
}

static ResizeMode ParseResizeMode(const std::string& str) {
  if (str == "half_pixel") {
    return ResizeMode::HALF_PIXEL;
  }

  if (str == "align_corners") {
    return ResizeMode::ALIGN_CORNERS;
  }

  if (str == "asymmetric") {
    return ResizeMode::ASYMMETRIC;
  }

  return ResizeMode::INVALID;
}

static std::vector<Def> ConvertResize(const ONNXExtensionInst* ext,
                                      IRBuilder* builder) {
  Def input = ext->GetOperand(0);
  if (!input.GetType().IsValid()) {
    return {};
  }

  bool explicit_shape = true;
  auto args = ext->GetNumOfOperands();
  // Scale / Size are the last operand.
  Def scale_size = ext->GetOperand(args - 1);
  if (args >= 3 && IsA<Constant>(scale_size) &&
      scale_size.GetType().GetTotalNumOfElements() == 0) {
    scale_size = ext->GetOperand(args - 2);
  }

  if (Type::IsFloatingPointType(scale_size.GetType().GetDataType())) {
    explicit_shape = false;
  }

  std::vector<Def> ir_operands{input, scale_size};

  std::string co_trs_mode("half_pixel");
  co_trs_mode =
      FindAttributeValue(*ext, "coordinate_transformation_mode", co_trs_mode);

  std::string mode("nearest");
  mode = FindAttributeValue(*ext, "mode", mode);

  builder->SetInsertAfter(ext);
  ResizeInst* resize = builder->CreateResize(ext->GetName(), ir_operands);

  resize->SetInterpolationMode(ParseInterpolation(mode));
  resize->SetMode(ParseResizeMode(co_trs_mode));
  resize->SetAxesMask(-1);
  resize->SetExplicitShape(explicit_shape);

  return {*resize};
}

static std::vector<Def> ConvertSqueeze(const ONNXExtensionInst* ext,
                                       IRBuilder* builder) {
  return ConvertSqueezeImpl<ONNXExtensionInst>(ext, builder, "axes");
}

static std::vector<Def> ConvertCast(const ONNXExtensionInst* ext,
                                    IRBuilder* builder) {
  HLCHECK(ext->GetNumOfAttributes() == 1);
  const Attribute* attr = ext->GetAttributes()[0].get();
  HLCHECK(attr->GetName() == "to");
  // onnx::DataType is not equal to halo::DataType
  const auto& dst_type = ONNXParser::ProcessDataType(attr->GetValueAsInteger());

  auto op0 = ext->GetOperand(0);
  const Type& input_type = op0.GetType();
  if (!input_type.IsValid()) {
    return {};
  }
  const DataType& src_type = input_type.GetDataType();
  if (src_type == dst_type) {
    return {op0};
  }
  if (src_type == DataType::STRING) {
    auto cast = builder->CreateConvertFromString(ext->GetName(), op0);
    cast->SetDataType(dst_type);
    return {*cast};
  }
  if (dst_type == DataType::STRING) {
    auto cast = builder->CreateConvertToString(ext->GetName(), op0);
    cast->SetDataType(dst_type);
    return {*cast};
  }

  if (Type::IsIntegerType(src_type)) {
    if (Type::IsIntegerType(dst_type)) {
      ZExtInst* new_inst = builder->CreateZExt(ext->GetName(), op0);
      new_inst->SetDataType(dst_type);
      return {*new_inst};
    }
    if (Type::IsFloatingPointType(dst_type)) {
      SItoFPInst* new_inst = builder->CreateSItoFP(ext->GetName(), op0);
      new_inst->SetDataType(dst_type);
      return {*new_inst};
    }
  } else if (Type::IsFloatingPointType(src_type)) {
    if (Type::IsIntegerType(dst_type)) {
      FPtoSIInst* new_inst = builder->CreateFPtoSI(ext->GetName(), op0);
      new_inst->SetDataType(dst_type);
      return {*new_inst};
    }
    if (Type::IsFloatingPointType(dst_type)) {
      auto new_inst = builder->CreateFPtoFP(ext->GetName(), op0);
      new_inst->SetDataType(dst_type);
      return {*new_inst};
    }
  } else {
    HLCHECK(0 && "unhandled cast");
  }
  return {};
}

static std::vector<Def> ConvertClip(const ONNXExtensionInst* ext,
                                    IRBuilder* builder) {
  auto num_ops = ext->GetNumOfOperands();
  HLCHECK(num_ops > 0 && num_ops <= 3);
  auto input = ext->GetOperand(0);
  auto in_min = num_ops >= 2 ? ext->GetOperand(1) : Def::GetUndefined();
  auto in_max = num_ops >= 3 ? ext->GetOperand(2) : Def::GetUndefined();
  const auto& undef = Def::GetUndefined();
  ConstantBuilder cb(ext->GetParent()->GetParent());

  if (in_min == undef) {
    float attr_min =
        FindAttributeValue(*ext, "min", std::numeric_limits<float>::lowest());
    in_min = *cb.CreateConstant(ext->GetName() + "_min",
                                Type{DataType::FLOAT32, {1}}, &attr_min);
  }
  if (in_max == undef) {
    float attr_max =
        FindAttributeValue(*ext, "max", std::numeric_limits<float>::max());
    in_max = *cb.CreateConstant(ext->GetName() + "_max",
                                Type{DataType::FLOAT32, {1}}, &attr_max);
  }
  float min = NAN;
  float max = NAN;
  if (const Constant* c = DynCast<Constant>(in_min); c != nullptr) {
    min = c->GetDataAsFloat32(0);
  }
  if (const Constant* c = DynCast<Constant>(in_max); c != nullptr) {
    max = c->GetDataAsFloat32(0);
  }

  constexpr int relu6_max = 6;
  if (min == 0 && max == relu6_max) {
    // TODO(unknown): move relu 6 pattern matching to inst_simplify.
    return {*builder->CreateRelu6(ext->GetName(), ext->GetOperand(0))};
  }
  // If a value is lowest/highest, no need to clip.
  if (min != std::numeric_limits<float>::lowest()) {
    input = *builder->CreateMaximum(
        (num_ops == 2) ? ext->GetName() : ext->GetName() + "_min", input,
        in_min);
  }
  if (max != std::numeric_limits<float>::max()) {
    input = *builder->CreateMinimum(ext->GetName(), input, in_max);
  }
  return {input};
}

static std::vector<Def> ConvertSlice(const ONNXExtensionInst* ext,
                                     IRBuilder* builder) {
  // Operands: input [begin] [end] [axes] [step]
  // For opset 1, begin/end/axes are attributs.
  auto op_num = ext->GetNumOfOperands();
  HLCHECK(op_num >= 1 && op_num != 2 && op_num <= 5);
  ConstantBuilder cb(ext->GetParent()->GetParent());

  // Normalize Slice-1 to Slice.
  if (op_num == 1) {
    HLCHECK(ext->GetNumOfAttributes() >= 2);
    std::vector<int> empty;
    const auto& starts = FindAttributeValue(*ext, "starts", empty);
    const auto& ends = FindAttributeValue(*ext, "ends", empty);
    const auto& axes = FindAttributeValue(*ext, "axes", empty);
    HLCHECK(!starts.empty() && starts.size() == ends.size());
    auto ops = ext->GetOperands();
    int s = starts.size();
    Constant* c_starts = cb.CreateConstant(
        ext->GetName() + "_starts", Type{DataType::INT32, {s}}, starts.data());
    Constant* c_ends = cb.CreateConstant(
        ext->GetName() + "_ends", Type{DataType::INT32, {s}}, ends.data());

    ops.push_back(*c_starts);
    ops.push_back(*c_ends);
    if (!axes.empty()) {
      int s = axes.size();
      Constant* c = cb.CreateConstant(ext->GetName() + "_axes",
                                      Type{DataType::INT32, {s}}, axes.data());
      ops.push_back(*c);
    }
    auto new_inst = builder->Clone(*ext, ops);
    return {*new_inst};
  }
  auto op0 = ext->GetOperand(0);
  auto op_starts = ext->GetOperand(1); // starts
  auto op_ends = ext->GetOperand(2);   // ends

  auto& input_type = op0.GetType();
  if (!input_type.IsValid()) {
    return {};
  }

  if (!IsA<Constant>(op_starts) || !IsA<Constant>(op_ends)) {
    auto op_len =
        builder->CreateSub(ext->GetName() + "_len", op_ends, op_starts);
    std::vector<Def> ops{op0, op_starts, *op_len};

    // Operand [step]: if no step, set step=1
    if (ext->GetNumOfOperands() > 4) {
      ops.push_back(ext->GetOperand(4));
    } else {
      int start_size = op_starts.GetType().GetTotalNumOfElements();
      std::vector<int> steps(input_type.GetNumOfDims(), 1);
      Constant* c_steps =
          cb.CreateConstant(ext->GetName() + "_steps",
                            Type{DataType::INT32, {start_size}}, steps.data());
      ops.push_back(*c_steps);
    }

    // Operand [axes]
    if (ext->GetNumOfOperands() >= 4) {
      ops.push_back(ext->GetOperand(3));
    }

    SliceInst* slice = builder->CreateSlice(ext->GetName(), ops);
    return {*slice};
  }

  int input_dims = input_type.GetNumOfDims();

  Constant* c_starts = DynCast<Constant>(op_starts);
  const auto& starts_type = op_starts.GetType();
  Constant* c_ends = DynCast<Constant>(op_ends);
  const auto& ends_type = op_ends.GetType();

  HLCHECK(ends_type.GetNumOfDims() == starts_type.GetNumOfDims());

  std::set<int32_t> axes; // order matters.

  // If no axes operand, assumes all axes are sliced and steps are 1.
  Def op_axes = Def::GetUndefined();
  Def op_steps = Def::GetUndefined();

  int starts_size = starts_type.GetTotalNumOfElements();
  std::vector<int> steps(input_dims, 1);
  if ((op_num == 3) || (op_num == 4)) {
    Constant* c_steps =
        cb.CreateConstant(ext->GetName() + "_steps",
                          Type{DataType::INT32, {starts_size}}, steps.data());
    op_steps = *c_steps;
    if (op_num == 3) {
      std::vector<int> data(input_dims);
      for (int i = 0; i < input_dims; ++i) {
        axes.insert(i);
        data[i] = i;
      }
      Constant* c_axes =
          cb.CreateConstant(ext->GetName() + "_axes",
                            Type{DataType::INT32, {input_dims}}, data.data());
      op_axes = *c_axes;
    }
  }

  if (op_num >= 4) {
    op_axes = ext->GetOperand(3); // axes
    if (!IsA<Constant>(op_axes)) {
      return {};
    }

    if (op_num > 4) {
      op_steps = ext->GetOperand(4); // steps
      if (!IsA<Constant>(op_steps)) {
        return {};
      }
    }

    Constant* c_axes = DynCast<Constant>(op_axes);
    HLCHECK(Type::IsIntegerType(op_axes.GetType()));
    auto e_a = op_axes.GetType().GetTotalNumOfElements();
    for (int i = 0, tmp = 0; i != e_a; ++i) {
      tmp = c_axes->GetDataAsInt64(i);
      axes.insert(tmp >= 0 ? tmp : tmp + input_dims);
    }

    HLCHECK(!axes.empty());
  }

  std::vector<int32_t> starts(input_dims);
  HLCHECK(Type::IsIntegerType(c_starts->GetResultType()));
  for (int i = 0, j = 0; i < input_dims; ++i) {
    if (axes.count(i) != 0) {
      auto start = c_starts->GetDataAsInt64(j++);
      if (start < 0) {
        start = input_type.GetNumOfElementsInDim(i) + start;
      } else if (start > input_type.GetNumOfElementsInDim(i)) {
        start = input_type.GetNumOfElementsInDim(i);
      }
      starts[i] = start;
    }
  }

  std::vector<int32_t> ends(input_dims);
  HLCHECK(Type::IsIntegerType(ends_type));
  for (int i = 0, j = 0; i < input_dims; ++i) {
    ends[i] = input_type.GetNumOfElementsInDim(i);
    if (axes.count(i) == 0) {
      continue;
    }
    auto end = c_ends->GetDataAsInt64(j++);
    if (end < 0) {
      end += input_type.GetNumOfElementsInDim(i);
    }
    ends[i] = std::min(std::max(end, -1L), static_cast<int64_t>(ends[i]));
  }

  Constant* c_steps = DynCast<Constant>(op_steps);
  HLCHECK(Type::IsIntegerType(op_steps.GetType()));
  for (int i = 0, j = 0; i < input_dims; ++i) {
    if (axes.count(i) != 0) {
      steps[i] = c_steps->GetDataAsInt64(j++);
    }
  }

  // calculate sizes:  1 + (end - start - 1) / step
  std::vector<int> sizes_data;
  std::vector<int> starts_data;
  sizes_data.reserve(axes.size());
  starts_data.reserve(axes.size());
  for (auto axis : axes) {
    starts_data.push_back(starts[axis]);
    sizes_data.push_back((ends[axis] - starts[axis] - 1) / steps[axis] + 1);
    HLCHECK(sizes_data.back() >= 0);
  }
  Constant* c_begins_norm = cb.CreateConstant(
      ext->GetName() + "_starts",
      Type{DataType::INT32, {static_cast<int64_t>(starts_data.size())}},
      starts_data.data());

  Constant* c_sizes_norm = cb.CreateConstant(
      ext->GetName() + "_sizes",
      Type{DataType::INT32, {static_cast<int64_t>(sizes_data.size())}},
      sizes_data.data());

  SliceInst* slice = builder->CreateSlice(
      ext->GetName(), {op0, *c_begins_norm, *c_sizes_norm, op_steps, op_axes});
  return {*slice};
}

static std::vector<Def> ConvertOneHot(const ONNXExtensionInst* ext,
                                      IRBuilder* builder) {
  HLCHECK(ext->GetNumOfAttributes() == 1);
  const Attribute* attr = ext->GetAttributes()[0].get();
  HLCHECK(attr->GetName() == "axis");
  int axis = attr->GetValueAsInteger();
  const std::string& name = ext->GetName();
  ConstantBuilder cb(ext->GetParent()->GetParent());

  auto op0 = ext->GetOperand(0);
  auto op1 = ext->GetOperand(1);
  auto op2 = ext->GetOperand(2);

  if (IsA<Instruction>(op2.GetDef())) {
    const Instruction* op2_inst = Downcast<const Instruction>(op2.GetDef());
    if (op2_inst->GetOpCode() == OpCode::CONCAT) {
      OneHotInst* new_inst = builder->CreateOneHot(
          ext->GetName(), op0, op1, op2, op2_inst->GetOperand(1));

      new_inst->SetAxis(axis);
      return {*new_inst};
    }
  }

  if (IsA<Constant>(op2)) {
    const Constant* values = DynCast<Constant>(op2.GetOwner());

    auto& type = op2.GetType();
    auto data_type = type.GetDataType();
    HLCHECK(type.GetTotalNumOfElements() == 2);

    // split values to on-value and off-value

    const char* ptr = static_cast<const char*>(values->GetRawDataPtr());
    size_t data_type_size = values->GetElementSizeInBytes();
    Type ty{data_type};

    Constant* on_value = cb.CreateConstant(
        name + "_on_value", ty,
        static_cast<const void*>(&ptr[data_type_size])); // NOLINT

    OneHotInst* new_inst = builder->CreateOneHot(ext->GetName(), op0, op1,
                                                 op2 /* off_on */, *on_value);

    new_inst->SetAxis(axis);
    return {*new_inst};
  }

  // Get on value.
  const int32_t one_v = 1;
  auto one = cb.CreateConstant(name + "_one", halo::Type{DataType::INT32, {1}},
                               &one_v);
  auto on_value = builder->CreateSlice("split_on", {op2, *one, *one});
  OneHotInst* new_inst = builder->CreateOneHot(ext->GetName(), op0, op1,
                                               op2 /* off_on */, *on_value);
  new_inst->SetAxis(axis);
  return {*new_inst};
}

static std::vector<Def> ConvertSplit(const ONNXExtensionInst* ext,
                                     IRBuilder* builder) {
  auto op0 = ext->GetOperand(0);
  auto& input_type = op0.GetType();
  if (!input_type.IsValid()) {
    return {};
  }
  int input_dims = input_type.GetNumOfDims();

  HLCHECK(ext->GetNumOfAttributes() == 2);
  const auto& attr = FindAttributeValue(*ext, "axis", 0);
  int axis = (attr < 0) ? attr + input_dims : attr;
  HLCHECK(((axis >= 0) && (axis < input_dims)) && "Invalid axis.");
  std::vector<int> empty;
  const auto& splits = FindAttributeValue(*ext, "split", empty);

  ConstantBuilder cb(ext->GetParent()->GetParent());
  // If no axes operand, assumes all axes are sliced and steps are 1.
  Def op3 = Def::GetUndefined();
  Def op4 = Def::GetUndefined();

  std::vector<int> data(input_dims);
  std::vector<int> steps(input_dims, 1);

  for (int i = 0; i < input_dims; ++i) {
    data[i] = i;
  }
  Constant* c_axes =
      cb.CreateConstant(ext->GetName() + "_axes",
                        Type{DataType::INT32, {input_dims}}, data.data());
  op3 = *c_axes;
  Constant* c_steps =
      cb.CreateConstant(ext->GetName() + "_steps",
                        Type{DataType::INT32, {input_dims}}, steps.data());
  op4 = *c_steps;

  std::vector<Def> ret_v;
  int64_t dim = 0;

  std::vector<int64_t> sizes;
  std::vector<std::vector<int64_t>> sizes_v;
  std::vector<std::vector<int64_t>> starts_v;
  int32_t num_outputs = static_cast<int32_t>(ext->GetNumOfResults());

  if (splits.empty()) {
    for (size_t i = 0; i < input_type.GetNumOfDims(); ++i) {
      dim = input_type.GetNumOfElementsInDim(i);
      if (i == static_cast<size_t>(axis)) {
        dim /= num_outputs;
      }
      sizes.push_back(dim);
    }
    for (int32_t i = 0; i < num_outputs; ++i) {
      sizes_v.push_back(sizes);
    }
  } else {
    for (size_t idx = 0; idx < splits.size(); ++idx) {
      for (size_t i = 0; i < input_type.GetNumOfDims(); ++i) {
        if (i == static_cast<size_t>(axis)) {
          dim = splits[idx];
        } else {
          dim = input_type.GetNumOfElementsInDim(i);
        }
        sizes.push_back(dim);
      }
      sizes_v.push_back(sizes);
      sizes.clear();
    }
  }

  int64_t offset = 0;
  int j = 0;
  for (auto sizes : sizes_v) {
    std::vector<int64_t> starts;
    for (size_t i = 0; i < input_type.GetNumOfDims(); ++i) {
      int64_t value = (i == static_cast<size_t>(axis)) ? offset : 0;
      starts.push_back(value);
    }
    starts_v.push_back(starts);
    offset += sizes[axis];

    Constant* c_begins = cb.CreateConstant(
        ext->GetName() + "_starts_" + std::to_string(j),
        Type{DataType::INT64, {static_cast<int64_t>(input_dims)}},
        starts.data());

    Constant* c_sizes = cb.CreateConstant(
        ext->GetName() + "_sizes_" + std::to_string(j),
        Type{DataType::INT64, {static_cast<int64_t>(input_dims)}},
        sizes.data());

    SliceInst* slice =
        builder->CreateSlice(ext->GetName() + "_slice_" + std::to_string(j),
                             {op0, *c_begins, *c_sizes});

    ret_v.push_back(*slice);
    j++;
  }

  return ret_v;
}

static std::vector<Def> ConvertRange(const ONNXExtensionInst* ext,
                                     IRBuilder* builder) {
  HLCHECK(ext->GetNumOfOperands() == 3);
  const Constant* start = DynCast<Constant>(ext->GetOperand(0));
  const Constant* limit = DynCast<Constant>(ext->GetOperand(1));
  const Constant* delta = DynCast<Constant>(ext->GetOperand(2));

  if (start == nullptr || limit == nullptr || delta == nullptr) {
    return {};
  }
  const auto& elem_type = start->GetResultType().GetDataType();
  int64_t begin = start->GetDataAsInt64(0);
  int64_t end = limit->GetDataAsInt64(0);
  int64_t step = delta->GetDataAsInt64(0);

  ConstantBuilder cb(ext->GetParent()->GetParent());

  auto fill = [&cb, ext](DataType dt, auto data, int64_t start, int64_t limit,
                         int64_t delta) {
    int64_t n =
        std::max(0L, static_cast<int64_t>(std::ceil((limit - start) / delta)));
    data.reserve(n);
    for (int64_t i = start; i != limit; i += delta) {
      data.push_back(i);
    }
    return cb.CreateConstant(ext->GetName(), Type{dt, {n}}, data.data());
  };
  switch (elem_type) {
    case DataType::INT32:
      return {*fill(elem_type, std::vector<int32_t>{}, begin, end, step)};
    case DataType::INT64:
      return {*fill(elem_type, std::vector<int64_t>{}, begin, end, step)};
    case DataType::FLOAT32:
      return {*fill(elem_type, std::vector<float>{}, begin, end, step)};
    default:
      HLCHECK("Unhandled type for range");
  }
  return {};
}

std::vector<Def> ConvertGlobalMaxPooling(const ONNXExtensionInst* ext,
                                         IRBuilder* builder) {
  HLCHECK(ext->GetNumOfOperands() == 1);
  auto input = ext->GetOperand(0);
  if (!input.GetType().IsValid()) {
    return {};
  }
  const auto& input_type = input.GetType();

  HLCHECK(input_type.GetNumOfDims() == 4);
  int kernel_size_h = input_type.GetNumOfElementsInDim(2);
  int kernel_size_w = input_type.GetNumOfElementsInDim(3);

  auto set_pooling_attributes = [&](auto inst) {
    inst->SetKsize({1, 1, kernel_size_h, kernel_size_w});
    inst->SetPaddingLeft(0);
    inst->SetPaddingRight(0);
    inst->SetPaddingTop(0);
    inst->SetPaddingBottom(0);
    inst->SetStrides({1, 1, 1, 1});
    inst->SetPadding(Padding::EXPLICIT);
    inst->SetDataFormat(DataFormat::NCHW);
    inst->SetRoundMode(0);
  };

  Instruction* inst = nullptr;
  inst = builder->CreatePoolingMax(ext->GetName(), ext->GetOperand(0));
  set_pooling_attributes(DynCast<PoolingMaxInst>(inst));
  return {*inst};
}

static std::vector<Def> ConvertHgEngine(const ONNXExtensionInst* ext,
                                        IRBuilder* builder) {
  auto n = ext->GetNumOfOperands();
  HLCHECK(n >= 1);
  int attr_idx = 0;
  // Convert serializedEngine to constant input
  ConstantBuilder cb(ext->GetParent()->GetParent());
  auto engine = ext->GetAttributes()[attr_idx++]->GetValueAsString();
  Type type{DataType::INT8, {static_cast<int64_t>(engine.size())}};
  Constant* serialized_engine = cb.CreateConstant(
      ext->GetName() + "_serialized_engine", type,
      reinterpret_cast<const int8_t*>(engine.c_str())); // NOLINT.

  auto ops = ext->GetOperands();
  ops.push_back(*serialized_engine);
  auto hg_engine = builder->CreateHgEngine(ext->GetName(), ops);

  hg_engine->SetInDataFormat(
      ext->GetAttributes()[attr_idx++]->GetValueAsString());
  hg_engine->SetOutDataFormat(
      ext->GetAttributes()[attr_idx++]->GetValueAsString());
  /// Hgai should define the stringlist to support output_shapes,
  /// Now support one output
  std::string shape_str = ext->GetAttributes()[attr_idx++]->GetValueAsString();
  std::vector<std::vector<int64_t>> output_shapes;
  output_shapes.resize(1);
  SplitStringToInt64List(shape_str, &(output_shapes[0]), ",");
  hg_engine->SetOutputShapes(output_shapes);
  hg_engine->SetInBindingList(
      {ext->GetAttributes()[attr_idx++]->GetValueAsString()});
  hg_engine->SetOutBindingList(
      {ext->GetAttributes()[attr_idx++]->GetValueAsString()});
  hg_engine->SetInTypeList(
      {ext->GetAttributes()[attr_idx++]->GetValueAsString()});
  hg_engine->SetOutTypeList(
      {ext->GetAttributes()[attr_idx++]->GetValueAsString()});

  return {*hg_engine};
}

static std::vector<Def> ConvertHgQuant(const ONNXExtensionInst* ext,
                                       IRBuilder* builder) {
  auto input = ext->GetOperand(0);
  const auto& input_type = input.GetType();
  if (!input_type.IsValid()) {
    return {};
  }
  /// By now the Hgai onnx interfce set in_scale/in_bias to sting
  std::vector<float> in_scale;
  std::vector<float> in_bias;
  in_scale.reserve(1);
  in_bias.reserve(1);
  in_scale.emplace_back(std::stof(ext->GetAttributes()[0]->GetValueAsString()));
  in_bias.emplace_back(std::stof(ext->GetAttributes()[1]->GetValueAsString()));
  int is_per_channel = ext->GetAttributes()[3]->GetValueAsInteger();

  ConstantBuilder cb(ext->GetParent()->GetParent());
  Constant* c_scale = nullptr;
  Constant* c_bias = nullptr;

  if (is_per_channel != 0) {
    // Now support per layer quantize, due to the hgai onnx string format
    HLCHECK(0);
  } else {
    HLCHECK(in_scale.size() == 1);
    HLCHECK(in_bias.size() == 1);
    std::vector<float> scale_data(1, in_scale[0]);
    std::vector<float> bias_data(1, in_bias[0]);
    Type scalar_type{DataType::FLOAT32, std::vector<int64_t>{1}};
    c_scale = cb.CreateConstant(ext->GetName() + "_const_scale", scalar_type,
                                scale_data);
    c_bias = cb.CreateConstant(ext->GetName() + "_const_bias", scalar_type,
                               bias_data);
  }
  auto hg_quant =
      builder->CreateHgQuant(ext->GetName(), {input, *c_scale, *c_bias});
  return {*hg_quant};
}

static std::vector<Def> ConvertIpuOp(const ONNXExtensionInst* ext,
                                     IRBuilder* builder,
                                     const std::string& op) {
  auto op0 = ext->GetOperand(0);
  const auto& type = op0.GetType();
  if (!type.IsValid()) {
    return {};
  }
  auto new_type = type;
  if (op == "IpuAttentionMask") {
    HLCHECK(ext->GetNumOfOperands() == 2);
    const auto& op1_type = ext->GetOperand(1).GetType();
    if (!op1_type.IsValid()) {
      return {};
    }
    HLCHECK(type.GetNumOfDims() == 2);
    auto batch = type.GetNumOfElementsInDim(0);
    auto seq = type.GetNumOfElementsInDim(1);
    new_type = Type{op1_type.GetDataType(), {batch, 1, seq, seq}};
  }
  auto new_inst =
      builder->CreateCustom(ext->GetName(), ext->GetOperands(), 1, op);
  new_inst->GetResultsTypes()[0] = new_type;
  return {*new_inst};
}

static std::vector<Def> ConvertHgDeQuant(const ONNXExtensionInst* ext,
                                         IRBuilder* builder) {
  // HLCHECK(0 && "Wrong ConvertHgDeQuant");
  auto input = ext->GetOperand(0);

  const auto& input_type = input.GetType();
  if (!input_type.IsValid()) {
    return {};
  }

  int attr_idx = 0;
  std::vector<float> in_scale;
  std::vector<float> in_bias;
  in_scale.reserve(1);
  in_bias.reserve(1);
  in_scale.emplace_back(
      std::stof(ext->GetAttributes()[attr_idx++]->GetValueAsString()));
  in_bias.emplace_back(
      std::stof(ext->GetAttributes()[attr_idx++]->GetValueAsString()));
  int is_per_channel = ext->GetAttributes()[attr_idx++]->GetValueAsInteger();

  builder->SetInsertAfter(ext);
  ConstantBuilder cb(ext->GetParent()->GetParent());
  Constant* c_scale = nullptr;
  Constant* c_bias = nullptr;
  if (is_per_channel != 0) {
    HLCHECK(0);
  } else {
    HLCHECK(in_scale.size() == 1);
    HLCHECK(in_bias.size() == 1);
    std::vector<float> scale_data(1, in_scale[0]);
    std::vector<float> bias_data(1, in_bias[0]);
    Type scalar_type{DataType::FLOAT32, std::vector<int64_t>{1}};
    c_scale = cb.CreateConstant(ext->GetName() + "_const_scale", scalar_type,
                                scale_data);
    c_bias = cb.CreateConstant(ext->GetName() + "_const_bias", scalar_type,
                               bias_data);
  }

  auto hg_dequant =
      builder->CreateHgDequant(ext->GetName(), {input, *c_scale, *c_bias});
  return {*hg_dequant};
}

static std::vector<Def> ConvertTFIDFVec(const ONNXExtensionInst* ext,
                                        IRBuilder* builder) {
  int min_gram = FindAttributeValue(*ext, "min_gram_length", 1);
  int max_gram = FindAttributeValue(*ext, "max_gram_length", 1);
  int max_skip = FindAttributeValue(*ext, "max_skip_count", 0);
  const auto& mode = FindAttributeValue(*ext, "mode", TFIDFMode::INVALID);
  const auto& ngram_counts =
      FindAttributeValue<std::vector<int64_t>>(*ext, "ngram_counts", {});
  const auto& ngram_indexes =
      FindAttributeValue<std::vector<int64_t>>(*ext, "ngram_indexes", {});
  const auto& pool_int =
      FindAttributeValue<std::vector<int64_t>>(*ext, "pool_int64s", {});
  const auto& pool_str =
      FindAttributeValue<std::vector<std::string>>(*ext, "pool_strings", {});

  const auto& weights =
      FindAttributeValue<std::vector<float>>(*ext, "weights", {});
  HLCHECK(pool_int.empty() ^ pool_str.empty());
  auto n = pool_int.empty() ? pool_str.size() : pool_int.size();
  HLCHECK(weights.empty() || weights.size() == n);
  ConstantBuilder c_builder(ext->GetParent()->GetParent());

  const auto& name = ext->GetName();
  auto op_pool = c_builder.CreateConstant(
      name + "_pool", Type{DataType::INT64, {static_cast<int64_t>(n)}},
      pool_int.data());
  auto op_cnts = c_builder.CreateConstant(
      name + "_cnts",
      Type{DataType::INT64, {static_cast<int64_t>(ngram_counts.size())}},
      ngram_counts.data());
  auto op_indices = c_builder.CreateConstant(
      name + "_indices",
      Type{DataType::INT64, {static_cast<int64_t>(ngram_indexes.size())}},
      ngram_indexes.data());
  auto op_weight =
      weights.empty()
          ? Def::GetUndefined()
          : Def{c_builder.CreateConstant(
                    name + "_weight",
                    Type{DataType::FLOAT32, {static_cast<int64_t>(n)}},
                    weights.data()),
                0};

  auto new_inst = builder->CreateTFIDFVectorize(
      ext->GetName(),
      {ext->GetOperand(0), *op_pool, *op_cnts, *op_indices, op_weight});
  new_inst->SetMaxGramLength(max_gram);
  new_inst->SetMinGramLength(min_gram);
  new_inst->SetMaxSkip(max_skip);
  new_inst->SetMode(mode);
  new_inst->SetMaxIdx(
      *std::max_element(ngram_indexes.begin(), ngram_indexes.end()));
  return {*new_inst};
}

static bool FixupTranspose(TransposeInst* inst) {
  if (inst->GetPermutation().empty() &&
      inst->GetOperand(0).GetType().IsValid()) {
    // When permutation attribute is empty, revese all axes.
    int rank = inst->GetOperand(0).GetType().GetNumOfDims();
    std::vector<int> perm(rank);
    for (int i = rank - 1; i >= 0; --i) {
      perm[rank - i - 1] = i;
    }
    inst->SetPermutation(perm);
    return true;
  }
  return false;
}

static bool FixupLoopBody(LoopInst* inst) {
  // For ONNX, the loop has 2 + N inputs: (iter_num, condition, loop vars...),
  // 1 + N + K outputs: (cond, loop vars ...,  scan_outputs...).
  // The first argument (loop_count) also serves as trip iterator.
  // Parser omits the "cond" in return.

  // Avoid re-entry.
  if (HasAttribute(*inst, "halo_fixedup")) {
    return false;
  }
  inst->AddOneAttribute(Attribute::CreateBool("halo_fixedup", true));

  auto body = inst->GetBody();
  HLCHECK(body->Args().size() >= 2);
  Argument* trip_arg = body->arg_begin()->get();
  auto lc_cnt = body->Args().size() - 2;
  auto return_inst = body->GetReturnInst();
  HLCHECK(return_inst->GetNumOfOperands() >= lc_cnt);
  auto scan_output_cnt = return_inst->GetNumOfOperands() - lc_cnt;
  HLCHECK(scan_output_cnt >= 0 && scan_output_cnt <= lc_cnt);

  // Mark scan outputs
  if (!HasAttribute(*return_inst, "halo_scan_output_cnt")) {
    return_inst->AddOneAttribute(
        Attribute::CreateInteger("halo_scan_output_cnt", scan_output_cnt));
  }

  if (trip_arg->GetNumberOfUses() == 0) {
    return false;
  }
  // Add an argument with init value of zero.
  Type ty{DataType::INT32, {}};
  ArgumentBuilder arg_builder(body);
  auto arg_i = arg_builder.CreateArgument(inst->GetName() + "_i", ty);
  HLCHECK(trip_arg->GetResultType().IsScalar());
  ConstantBuilder const_builder(body);
  int one = 1;
  int zero = 0;
  auto c_one = const_builder.CreateConstant(inst->GetName() + "_one", ty, &one);
  auto c_zero = const_builder.CreateConstant(inst->GetName() + "_z", ty, &zero);
  // Create add(init, one).
  IRBuilder builder(body);
  builder.SetInsertBefore(body->begin()->get());
  auto inc = builder.CreateAdd(inst->GetName() + "_inc", *arg_i, *c_one);
  auto attr = Attribute::CreateBool("halo_loop", true);
  inc->AddOneAttribute(
      std::move(attr)); // Mark the instruction as loop carried.
  trip_arg->ReplaceAllUsesWith({*inc});
  inst->AddOneOperand(*c_zero);
  return true;
}

enum LSTMArgIndex {
  LSTM_ARG_X_IDX = 0,
  LSTM_ARG_W_IDX = 1,
  LSTM_ARG_R_IDX = 2,
  LSTM_ARG_B_IDX = 3,
  LSTM_ARG_SEQUENCE_LENGTH_IDX = 4,
  LSTM_ARG_INITIAL_H_IDX = 5,
  LSTM_ARG_INITIAL_C_IDX = 6,
  LSTM_ARG_P_IDX = 7
};

enum LSTMLayout {
  LSTM_LAYOUT_NORMAL = 0,
  LSTM_LAYOUT_TRANSFORMED = 1,
};

Direction DecodeLSTMDirection(const std::string& key) {
  std::string key_lower = key;
  std::transform(key.begin(), key.end(), key_lower.begin(),
                 [](unsigned char c) { return std::tolower(c); });
  static const std::unordered_map<std::string, Direction> enum_map{
      {"forward", Direction::FORWARD},
      {"reverse", Direction::REVERSE},
      {"bidirectional", Direction::BIDIRECTIONAL},
  };

  auto it = enum_map.find(key_lower);
  return it == enum_map.end() ? Direction::INVALID : it->second;
}

enum OptionalArgumentState {
  NORMAL_VALUE_PROVIDED,
  EMPTY_VALUE_PROVIDED,
  NOT_PROVIDED
};

OptionalArgumentState GetStateOfOptionalArgument(const IRObject* obejct,
                                                 size_t idx) {
  if (obejct->GetNumOfOperands() <= idx) {
    return NOT_PROVIDED;
  }
  if (Def::GetUndefined() == obejct->GetOperand(idx)) {
    return EMPTY_VALUE_PROVIDED;
  }
  return NORMAL_VALUE_PROVIDED;
}

static Def ConvertRNNBias(const ONNXExtensionInst& ext, DataType elem_type,
                          int num_directions, int num_gates, int hidden_size,
                          IRBuilder* builder) {
  // B not specified
  auto num_operands = ext.GetNumOfOperands();
  ConstantBuilder c_builder(ext.GetParent()->GetParent());

  int32_t len = num_gates * hidden_size;
  if (num_operands <= LSTM_ARG_B_IDX) {
    Type type(elem_type, {num_directions, len});
    std::string name = ext.GetName() + "_B";
    return *c_builder.SplatConstantZero(name, type);
  }
  builder->SetInsertBefore(&ext);
  auto b = ext.GetOperand(LSTM_ARG_B_IDX);
  halo::Type ty{DataType::INT32, {2}};
  const auto& base_name = b.GetDef()->GetName();
  auto s0 = c_builder.CreateConstant(base_name + "_s0", ty,
                                     std::vector<int32_t>{0, 0});
  auto s1 = c_builder.CreateConstant(base_name + "_s1", ty,
                                     std::vector<int32_t>{0, len});
  auto l = c_builder.CreateConstant(base_name + "_len", ty,
                                    std::vector<int32_t>{num_directions, len});
  auto steps = c_builder.CreateConstant(base_name + "_step", ty,
                                        std::vector<int32_t>{1, 1});

  auto axis = c_builder.CreateConstant(base_name + "_ax", ty,
                                       std::vector<int32_t>{0, 1});
  auto b0 = builder->CreateSlice(base_name + "_w", {b, *s0, *l, *steps, *axis});
  auto b1 = builder->CreateSlice(base_name + "_r", {b, *s1, *l, *steps, *axis});
  return *builder->CreateAdd(base_name + "_wr", {*b0, *b1});
}

static std::vector<Def> ConvertLSTM(const ONNXExtensionInst* ext,
                                    IRBuilder* builder) {
  size_t num_operands = ext->GetNumOfOperands();
  HLCHECK(num_operands > LSTM_ARG_R_IDX && "Missing required arguments");

  const Def& op_x = ext->GetOperand(LSTM_ARG_X_IDX);
  const Type& type_x = op_x.GetType();

  if (!type_x.IsValid()) {
    return {};
  }

  DataType dtype_x = type_x.GetDataType();

  const Def& op_r = ext->GetOperand(2);
  const Type& type_r = op_r.GetType();

  if (!type_r.IsValid()) {
    return {};
  }

  ConstantBuilder c_builder(ext->GetParent()->GetParent());

  int64_t seq_length = type_x.GetNumOfElementsInDim(0);
  int64_t batch_size = type_x.GetNumOfElementsInDim(1);

  int layout = FindAttributeValue<int>(*ext, "layout", LSTM_LAYOUT_NORMAL);
  if (LSTM_LAYOUT_NORMAL != layout) {
    std::swap(seq_length, batch_size);
  }

  int32_t num_directions = type_r.GetNumOfElementsInDim(0);
  int64_t hidden_size = type_r.GetNumOfElementsInDim(2);

  std::vector<Def> operands = ext->GetOperands();

  auto b =
      ConvertRNNBias(*ext, dtype_x, num_directions, 4, hidden_size, builder);

  if (num_operands <= LSTM_ARG_B_IDX) {
    // B not specified
    operands.push_back(b);
  } else {
    operands[LSTM_ARG_B_IDX] = b;
  }

  // sequence_lens not specified
  auto state_sequence_lens =
      GetStateOfOptionalArgument(ext, LSTM_ARG_SEQUENCE_LENGTH_IDX);
  if (NORMAL_VALUE_PROVIDED != state_sequence_lens) {
    std::vector<int32_t> bytes(batch_size, static_cast<int32_t>(seq_length));
    const Type type(DataType::INT32, {batch_size});
    std::string name = ext->GetName() + "_sequence_lens";
    Constant* constant = c_builder.CreateConstant(name, type, bytes.data());

    if (NOT_PROVIDED == state_sequence_lens) {
      operands.push_back(*constant);
    } else {
      operands.at(LSTM_ARG_SEQUENCE_LENGTH_IDX) = *constant;
    }
  }

  auto supply_zeros_default = [&](size_t arg_idx, const char* suffix,
                                  const Type& type) {
    auto state = GetStateOfOptionalArgument(ext, arg_idx);

    if (NORMAL_VALUE_PROVIDED != state) {
      DefaultDataLayout data_layout;
      size_t num_bytes =
          data_layout.Bytes(type.GetDataType(), type.GetTotalNumOfElements());
      std::vector<uint8_t> bytes(num_bytes);
      std::string name = ext->GetName() + suffix;
      Constant* constant = c_builder.CreateConstant(name, type, bytes.data());

      if (NOT_PROVIDED == state) {
        operands.push_back(*constant);
      } else { // EMPTY_VALUE_PROVIDED
        operands.at(arg_idx) = *constant;
      }
    }
  };

  Type type_initial_h(dtype_x, {num_directions, batch_size, hidden_size});
  supply_zeros_default(LSTM_ARG_INITIAL_H_IDX, "_initial_h", type_initial_h);

  Type type_initial_c(dtype_x, {num_directions, batch_size, hidden_size});
  supply_zeros_default(LSTM_ARG_INITIAL_C_IDX, "_initial_c", type_initial_c);

  Type type_p(dtype_x, {num_directions, 3 * hidden_size});
  supply_zeros_default(LSTM_ARG_P_IDX, "_p", type_p);

  builder->SetInsertAfter(ext);

  LSTMInst* lstm = builder->CreateLSTM(ext->GetName(), operands);

  lstm->SetHiddenSize(FindAttributeValue<int>(*ext, "hidden_size", 1));
  lstm->SetLayout(FindAttributeValue<int>(*ext, "layout", 0));

  std::string direction_key("FORWARD");
  direction_key = FindAttributeValue(*ext, "direction", direction_key);

  lstm->SetDirection(DecodeLSTMDirection(direction_key));
  lstm->SetWeightFormat(RNNWeightFormat::LDGOI);
  lstm->SetGateOrder(RNNGateOrder::IOFC);
  return {Def{lstm, 0}, Def{lstm, 1}, Def{lstm, 2}};
}

static std::vector<Def> ConvertRNN(const ONNXExtensionInst* ext,
                                   IRBuilder* builder) {
  size_t num_operands = ext->GetNumOfOperands();
  HLCHECK(num_operands > LSTM_ARG_R_IDX && "Missing required arguments");

  const Def& op_x = ext->GetOperand(LSTM_ARG_X_IDX);
  const Type& type_x = op_x.GetType();

  if (!type_x.IsValid()) {
    return {};
  }

  std::string direction_key("FORWARD");
  direction_key = FindAttributeValue(*ext, "direction", direction_key);
  auto direction = DecodeLSTMDirection(direction_key);
  int num_directions = direction == halo::Direction::BIDIRECTIONAL ? 2 : 1;
  int32_t hidden_size = FindAttributeValue<int>(*ext, "hidden_size", -1);

  DataType dtype_x = type_x.GetDataType();

  ConstantBuilder c_builder(ext->GetParent()->GetParent());

  int64_t seq_length = type_x.GetNumOfElementsInDim(0);
  int64_t batch_size = type_x.GetNumOfElementsInDim(1);

  int layout = FindAttributeValue<int>(*ext, "layout", LSTM_LAYOUT_NORMAL);
  if (LSTM_LAYOUT_NORMAL != layout) {
    std::swap(seq_length, batch_size);
  }

  std::vector<Def> operands(1 + LSTM_ARG_INITIAL_H_IDX + 1,
                            Def::GetUndefined());
  for (unsigned i = 0; i < num_operands; ++i) {
    operands[i] = ext->GetOperand(i);
  }
  builder->SetInsertBefore(ext);
  bool is_gru = ext->GetExtOpCode() == ONNXExtOpCode::GRU;
  int num_gates = is_gru ? 3 : 1;
  operands[LSTM_ARG_B_IDX] = ConvertRNNBias(*ext, dtype_x, num_directions,
                                            num_gates, hidden_size, builder);
  Instruction* rnn = is_gru ? static_cast<Instruction*>(
                                  builder->CreateGRU(ext->GetName(), operands))
                            : builder->CreateRNN(ext->GetName(), operands);
  auto set_attr = [hidden_size, ext, direction](auto inst) {
    inst->SetHiddenSize(hidden_size);
    inst->SetLayout(FindAttributeValue<int>(*ext, "layout", 0));
    inst->SetDirection(direction);
    inst->SetWeightFormat(RNNWeightFormat::LDGOI);
  };
  if (is_gru) {
    auto gru = DynCast<GRUInst>(rnn);
    set_attr(gru);
    gru->SetGateOrder(RNNGateOrder::URO);
  } else {
    set_attr(DynCast<RNNInst>(rnn));
  }
  return {Def{rnn, 0}, Def{rnn, 1}};
}

static std::vector<Def> ConvertSCE(const ONNXExtensionInst* ext,
                                   IRBuilder* builder) {
  auto score =
      builder->CreateLogSoftmax(ext->GetName() + "_1", {ext->GetOperand(0)});
  score->SetAxis(1);
  auto ops = ext->GetOperands();
  ops[0] = *score;
  auto nlll =
      builder->CreateNegativeLogLikelihoodLoss(ext->GetName() + "_0", ops);
  int ignored_idx = FindAttributeValue<int>(*ext, "ignore_index", -1);
  ReductionMode mode =
      FindAttributeValue(*ext, "reduction", ReductionMode::MEAN);
  nlll->SetIgnored(ignored_idx);
  nlll->SetReduction(mode);
  return {*nlll, *score};
}

static std::vector<Def> ConvertONNXExtension(const ONNXExtensionInst* onnx_inst,
                                             IRBuilder* builder) {
  builder->SetInsertAfter(onnx_inst);

  switch (onnx_inst->GetExtOpCode()) {
    case ONNXExtOpCode::MAX: {
      return ConvertMaximum(onnx_inst, builder);
    }
    case ONNXExtOpCode::MIN: {
      return ConvertMinimum(onnx_inst, builder);
    }

    case ONNXExtOpCode::CAST: {
      return ConvertCast(onnx_inst, builder);
    }
    case ONNXExtOpCode::CLIP: {
      return ConvertClip(onnx_inst, builder);
    }
    case ONNXExtOpCode::SHAPE: {
      return ConvertShape(onnx_inst, builder);
    }
    case ONNXExtOpCode::SLICE: {
      return ConvertSlice(onnx_inst, builder);
    }
    case ONNXExtOpCode::RESIZE: {
      return ConvertResize(onnx_inst, builder);
    }
    case ONNXExtOpCode::SQUEEZE: {
      return ConvertSqueeze(onnx_inst, builder);
    }
    case ONNXExtOpCode::UNSQUEEZE: {
      return ConvertUnsqueeze(onnx_inst, builder);
    }
    case ONNXExtOpCode::DEPTHTOSPACE: {
      return ConvertDepthToSpace(onnx_inst, builder);
    }
    case ONNXExtOpCode::DROPOUT: {
      return {onnx_inst->GetOperand(0)};
    }
    case ONNXExtOpCode::DYNAMICQUANTIZELINEAR: {
      return ConvertDynamicQuantize(onnx_inst, builder);
    }
    case ONNXExtOpCode::CONSTANTOFSHAPE: {
      return ConvertConstantOfShape(onnx_inst, builder);
    }
    case ONNXExtOpCode::EYELIKE: {
      return ConvertEyeLike(onnx_inst, builder);
    }
    case ONNXExtOpCode::NONZERO: {
      return ConvertNonZero(onnx_inst, builder);
    }
    case ONNXExtOpCode::FLATTEN: {
      return ConvertFlatten(onnx_inst, builder);
    }
    case ONNXExtOpCode::IPUATTENTIONMASK: {
      return ConvertIpuOp(onnx_inst, builder, "IpuAttentionMask");
    }
    case ONNXExtOpCode::IPUGELU: {
      return ConvertIpuOp(onnx_inst, builder, "IpuGelu");
    }
    case ONNXExtOpCode::IDENTITY: {
      return {onnx_inst->GetOperand(0)};
    }
    case ONNXExtOpCode::ONEHOT: {
      return ConvertOneHot(onnx_inst, builder);
    }
    case ONNXExtOpCode::RANGE: {
      return ConvertRange(onnx_inst, builder);
    }
    case ONNXExtOpCode::SIZE: {
      return ConvertSize(onnx_inst, builder);
    }
    case ONNXExtOpCode::SUM: {
      return ConvertSum(onnx_inst, builder);
    }
    case ONNXExtOpCode::PAD: {
      return ConvertPad(onnx_inst, builder);
    }
    case ONNXExtOpCode::SPLIT: {
      return ConvertSplit(onnx_inst, builder);
    }
    case ONNXExtOpCode::GLOBALMAXPOOL: {
      return ConvertGlobalMaxPooling(onnx_inst, builder);
    }
    case ONNXExtOpCode::HGQUANT: {
      return ConvertHgQuant(onnx_inst, builder);
    }
    case ONNXExtOpCode::HGDEQUANT: {
      return ConvertHgDeQuant(onnx_inst, builder);
    }
    case ONNXExtOpCode::HGENGINE: {
      return ConvertHgEngine(onnx_inst, builder);
    }
    case ONNXExtOpCode::TFIDFVEC: {
      return ConvertTFIDFVec(onnx_inst, builder);
    }
    case ONNXExtOpCode::RNN:
    case ONNXExtOpCode::GRU: {
      return ConvertRNN(onnx_inst, builder);
    }
    case ONNXExtOpCode::LSTM: {
      return ConvertLSTM(onnx_inst, builder);
    }
    case ONNXExtOpCode::SOFTMAXCROSSENTROPY: {
      return ConvertSCE(onnx_inst, builder);
    }
    default: {
      HLCHECK(0 && "Unhandled");
    }
  }
  return std::vector<Def>{};
}

bool ONNXExtensionLegalizer::RunOnBasicBlock(BasicBlock* bb) {
  IRBuilder builder(bb);
  bool changed = false;
  changed |= AppendReturnInst(bb);
  for (auto& inst_t : *bb) {
    Instruction* inst = inst_t.get();
    if (inst->GetOpCode() == OpCode::EXTENSION) {
      ExtensionInst* ext_inst = Downcast<ExtensionInst>(inst);
      if (ext_inst->GetExtensionKind() ==
          ExtensionInst::ExtensionKind::kExtension_ONNX) {
        ONNXExtensionInst* onnx_inst = Downcast<ONNXExtensionInst>(ext_inst);
        auto new_defs = ConvertONNXExtension(onnx_inst, &builder);
        if (!new_defs.empty()) {
          onnx_inst->ReplaceAllUsesWith(new_defs);
        }
      }
    } else if (inst->GetOpCode() == OpCode::LOOP) {
      changed |= FixupLoopBody(DynCast<LoopInst>(inst));
    } else if (inst->GetOpCode() == OpCode::TRANSPOSE) {
      changed |= FixupTranspose(DynCast<TransposeInst>(inst));
    }
  }
  return changed;
}

} // end namespace halo<|MERGE_RESOLUTION|>--- conflicted
+++ resolved
@@ -364,13 +364,7 @@
   auto n = ext->GetNumOfOperands();
   HLCHECK(n >= 1);
   if (n == 1) {
-<<<<<<< HEAD
     return {ext->GetOperand(0)};
-=======
-    auto input = ext->GetOperand(0);
-
-    return {input};
->>>>>>> 76f47cf8
   }
   auto op0 = builder->CreateAdd(ext->GetName(), ext->GetOperand(0),
                                 ext->GetOperand(1));
