//===- type_legalizer.cc --------------------------------------------------===//
//
// Copyright (C) 2019-2020 Alibaba Group Holding Limited.
//
// Licensed under the Apache License, Version 2.0 (the "License");
// you may not use this file except in compliance with the License.
// You may obtain a copy of the License at
//
//   http://www.apache.org/licenses/LICENSE-2.0
//
// Unless required by applicable law or agreed to in writing, software
// distributed under the License is distributed on an "AS IS" BASIS,
// WITHOUT WARRANTIES OR CONDITIONS OF ANY KIND, either express or implied.
// See the License for the specific language governing permissions and
// limitations under the License.
// =============================================================================

#include "halo/lib/transforms/type_legalizer.h"

#include <algorithm>
#include <cmath>
#include <limits>
#include <unordered_set>

#include "halo/api/halo_data.h"
#include "halo/lib/framework/common.h"
#include "halo/lib/ir/common_reduction_instructions.h"
#include "halo/lib/ir/constant.h"
#include "halo/lib/ir/math_instructions.h"

namespace halo {

const ImageAxisInfo& ImageAxisInfo::GetImageAxisInfo(DataFormat format,
                                                     DataFormat filter_format) {
  // assume NCHW uses OIHW and NHWC uses HWIO
  // fields: batch data_ch, dimensions,  kernel inputs, ...
  const static ImageAxisInfo nchw_oihw{0, 1, -1, 2, 3, 2, 0, 1, -1, 2, 3, 2};
  const static ImageAxisInfo nchw_iohw{0, 1, -1, 2, 3, 2, 1, 0, -1, 2, 3, 2};
  const static ImageAxisInfo nhwc_hwio{0, 3, -1, 1, 2, 1, 3, 2, -1, 0, 1, 0};
  const static ImageAxisInfo nhwc_ohwi{0, 3, -1, 1, 2, 1, 0, 3, -1, 1, 2, 1};
  const static ImageAxisInfo nhwc_invalid{0,  3,  -1, 1,  2,  1,
                                          -1, -1, -1, -1, -1, -1};
  const static ImageAxisInfo ncdhw{0, 1, 2, 3, 4, 2, 0, 1, 2, 3, 4, 2};
  const static ImageAxisInfo ndhwc{0, 4, 1, 2, 3, 1, 4, 3, 0, 1, 2, 0};
  const static ImageAxisInfo invalid{-1, -1, -1, -1, -1, -1,
                                     -1, -1, -1, -1, -1, -1};

  switch (format) {
    case DataFormat::NCHW:
      if (filter_format == DataFormat::CNHW) {
        return nchw_iohw;
      }
      return nchw_oihw;
    case DataFormat::NCDHW:
      return ncdhw;
    case DataFormat::NHWC:
      switch (filter_format) {
        case DataFormat::HWCN:
          return nhwc_hwio;
        case DataFormat::NHWC:
          return nhwc_ohwi;
        case DataFormat::INVALID:
          return nhwc_invalid;
        default:
          HLCHECK(0 && "Invalid format");
          return invalid;
      }
    case DataFormat::NDHWC:
      return ndhwc;
    default:
      HLCHECK(0 && "Invalid format");
      return invalid;
  }
}

static bool IsSameType(const Type& lhs, const Type& rhs) {
  if (lhs.GetNumOfDims() != rhs.GetNumOfDims()) {
    return false;
  }
  for (size_t d = 0; d < lhs.GetNumOfDims(); d++) {
    if (lhs.GetNumOfElementsInDim(d) != rhs.GetNumOfElementsInDim(d)) {
      return false;
    }
  }
  return true;
}

static void RunOnMathBinaryInstruction(Instruction* inst) {
  auto op0 = inst->GetOperand(0);
  auto op1 = inst->GetOperand(1);
  const Type& type0 = op0.GetType();
  const Type& type1 = op1.GetType();
  bool is_cmp = (inst->GetOpCode() == OpCode::CMP);
  if (!type0.IsValid() || !type1.IsValid()) {
    return;
  }
  if (IsSameType(type0, type1)) {
    inst->GetResultsTypes()[0] =
        is_cmp ? Type{DataType::BOOL, type0.GetDimSizes()} : type0;
    return;
  }
  // According to broadcasting rules,
  // Two dimensions are compatible when
  // they are equal, or one of them is 1
  // eg:
  // A      (4d array):  8 x 1 x 6 x 1
  // B      (3d array):      7 x 1 x 5
  // Result (4d array):  8 x 7 x 6 x 5
  std::vector<int64_t> ret_shape;
  int op1_rank = type0.GetNumOfDims();
  int op2_rank = type1.GetNumOfDims();
  auto rank = (op1_rank > op2_rank) ? op1_rank : op2_rank;

  int diff = std::abs(op1_rank - op2_rank);
  ret_shape.reserve(diff);
  for (int i = 0; i < diff; i++) {
    ret_shape.push_back((op1_rank > op2_rank) ? type0.GetNumOfElementsInDim(i)
                                              : type1.GetNumOfElementsInDim(i));
  }
  for (int i = diff; i < rank; i++) {
    auto index1 = (op1_rank > op2_rank) ? i : i - diff;
    auto index2 = (op1_rank < op2_rank) ? i : i - diff;

    auto size_i_a = type0.GetNumOfElementsInDim(index1);
    auto size_i_b = type1.GetNumOfElementsInDim(index2);

    if (size_i_a != size_i_b) {
      // one of them must be 1
      if (size_i_a != 1) {
        HLCHECK(size_i_b == 1);
        ret_shape.push_back(size_i_a);
      } else if (size_i_b != 1) {
        HLCHECK(size_i_a == 1);
        ret_shape.push_back(size_i_b);
      } else {
        ret_shape.push_back(1);
      }
    } else {
      ret_shape.push_back(size_i_a);
    }
  }
  inst->GetResultsTypes()[0] =
      halo::Type{is_cmp ? DataType::BOOL : type0.GetDataType(), ret_shape};
}

static void RunOnCastInstruction(Instruction* inst, DataType dst_dt) {
  auto op0 = inst->GetOperand(0);
  if (!op0.GetType().IsValid()) {
    return;
  }
  Type new_type{dst_dt, op0.GetType().GetDimSizes()};
  inst->GetResultsTypes()[0] = new_type;
}

static void RunOnInstruction(Instruction* inst) {
  switch (inst->GetOpCode()) {
    case OpCode::ADD:
    case OpCode::DIV:
    case OpCode::MAXIMUM:
    case OpCode::MINIMUM:
    case OpCode::MUL:
    case OpCode::POW:
    case OpCode::SUB:
    case OpCode::SHIFTL:
    case OpCode::SHIFTR:
    case OpCode::AND:
    case OpCode::OR:
    case OpCode::CMP: {
      RunOnMathBinaryInstruction(inst);
      break;
    }
    default: {
      inst->ComputeResultTypes();
      break;
    }
  }
}

static void RunOnInstruction(ZExtInst* inst) {
  RunOnCastInstruction(inst, inst->GetDataType());
}

static void RunOnInstruction(FPtoSIInst* inst) {
  RunOnCastInstruction(inst, inst->GetDataType());
}

static void RunOnInstruction(SItoFPInst* inst) {
  RunOnCastInstruction(inst, inst->GetDataType());
}

static void RunOnInstruction(ReshapeInst* inst) {
  auto& op0_type = inst->GetOperand(0).GetType();
  Def op1 = inst->GetOperand(1);
  if (!IsA<Constant>(op1)) {
    return;
  }
  const Constant* shape_c = DynCast<Constant>(op1.GetOwner());
  std::vector<int64_t> new_shape;
  for (size_t i = 0, e = shape_c->GetResultType(0).GetTotalNumOfElements();
       i != e; ++i) {
    int64_t dim = 0;
    if (op1.GetType().GetDataType() == DataType::INT64) {
      dim = shape_c->GetData<int64_t>(i);
    } else {
      dim = shape_c->GetData<int32_t>(i);
    }
    new_shape.push_back(dim);
  }

  size_t product = 1;
  size_t elements_num = 1;
  int neg_dim = -1;
  if (op0_type.IsDynamicBatch()) {
    new_shape[0] = op0_type.GetNumOfElementsInDim(0);
    for (size_t i = 1; i < op0_type.GetNumOfDims(); ++i) {
      elements_num *= op0_type.GetNumOfElementsInDim(i);
    }
    for (int i = 1, e = new_shape.size(); i != e; ++i) {
      if (new_shape[i] == 0) {
        if (!op0_type.IsValid()) {
          return;
        }
        if (i < static_cast<int>(op0_type.GetNumOfDims())) {
          new_shape[i] = op0_type.GetNumOfElementsInDim(i);
        } else {
          HLCHECK(0 && "Invalid reshape");
        }
      }
      if (new_shape[i] == -1) {
        if (neg_dim > 0) {
          HLCHECK(0 && "Invalid reshape operand");
          break;
        }
        neg_dim = i;
      } else {
        product *= new_shape[i];
      }
    }
    if (neg_dim > 0 && !op0_type.IsValid()) {
      return;
    }
    if (neg_dim > 0) {
      HLCHECK(elements_num % product == 0 && "Invalid reshape operand");
      new_shape[neg_dim] = elements_num / product;
    }
  } else {
    for (int i = 0, e = new_shape.size(); i != e; ++i) {
      if (new_shape[i] == 0) {
        if (!op0_type.IsValid()) {
          return;
        }
        if (i < static_cast<int>(op0_type.GetNumOfDims())) {
          new_shape[i] = op0_type.GetNumOfElementsInDim(i);
        } else {
          HLCHECK(0 && "Invalid reshape");
        }
      }
      if (new_shape[i] == -1) {
        if (neg_dim >= 0) {
          HLCHECK(0 && "Invalid reshape operand");
          break;
        }
        neg_dim = i;
      } else {
        product *= new_shape[i];
      }
    }
    if (neg_dim >= 0 && !op0_type.IsValid()) {
      return;
    }
    if (neg_dim >= 0) {
      HLCHECK(op0_type.GetTotalNumOfElements() % product == 0 &&
              "Invalid reshape operand");
      new_shape[neg_dim] = op0_type.GetTotalNumOfElements() / product;
    }
  }

  halo::Type new_type{op0_type.GetDataType(), new_shape};
  inst->GetResultsTypes()[0] = new_type;
}

static void RunOnInstruction(PadInst* inst) {
  Def op0 = inst->GetOperand(0);
  Def op1 = inst->GetOperand(1);

  if (!IsA<Constant>(op1.GetOwner())) {
    return;
  }

  const Constant* pad_amt = DynCast<Constant>(op1.GetOwner());
  auto& input_type = op0.GetType();
  std::vector<int64_t> result_dims;

  for (size_t i = 0, dims = input_type.GetNumOfDims(); i < dims; ++i) {
    int32_t before = pad_amt->GetDataPtr<int32_t>()[i * 2];    // NOLINT
    int32_t after = pad_amt->GetDataPtr<int32_t>()[i * 2 + 1]; // NOLINT
    result_dims.push_back(input_type.GetNumOfElementsInDim(i) + before + after);
  }
  halo::Type result_type{op0.GetType().GetDataType(), result_dims};
  inst->GetResultsTypes()[0] = result_type;
}

static Type ComputeKernelWiseType(
    const Type& data_type, const std::vector<int64_t>& kernel_shape,
    const std::vector<int>& strides, Padding padding_mode,
    std::vector<int>* input_paddings, const std::vector<int>& dilations,
    DataFormat data_format, DataFormat kernel_format, int group, OpCode op,
    bool ceil_mode = false) {
  std::vector<int>& explicit_paddings = *input_paddings;
  switch (op) {
    case OpCode::CONV2D:
    case OpCode::CONV2DTRANSPOSE:
      break;
    case OpCode::POOLINGAVG:
    case OpCode::POOLINGMAX:
      kernel_format = data_format;
      break;
    default:
      kernel_format = DataFormat::INVALID;
      break;
  }

  const auto& info =
      ImageAxisInfo::GetImageAxisInfo(data_format, kernel_format);
  auto& data_shape = data_type.GetDimSizes();
  auto ret_shape = data_shape;

  int kernel_h = kernel_shape[info.kernel_height_axis];
  int kernel_w = kernel_shape[info.kernel_width_axis];
  if (op != OpCode::POOLINGMAX && op != OpCode::POOLINGAVG) {
    // for depthwise, for NHWC, the kernel is H, W, in_ch, multiplier
    // for NCHW, the kernel is output, in/<group>, H, W
    int kernel_output = kernel_shape[info.kernel_output_axis];
    int kernel_input = kernel_shape[info.kernel_input_axis];
    int input_ch = data_shape[info.data_channel_axis];
    HLCHECK(input_ch % group == 0);
    // The meanings of kernel dimension are different with groups.
    // Here we recompute the.
    int per_group_ch_in = input_ch / group;
    int per_group_ch_out =
        (kernel_output * kernel_input) / (group * per_group_ch_in);
    HLCHECK(per_group_ch_in * per_group_ch_out * group ==
            kernel_output * kernel_input);
    ret_shape[info.data_channel_axis] = group * per_group_ch_out;
  }

  auto index_h = info.data_spatial_axis;
  auto index_w = index_h + 1;
  switch (padding_mode) {
    case Padding::SAME: {
      ret_shape[index_h] =
          (data_shape[index_h] + strides[index_h] - 1) / strides[index_h];
      ret_shape[index_w] =
          (data_shape[index_w] + strides[index_w] - 1) / strides[index_w];
      break;
    }
    case Padding::VALID: {
      ret_shape[index_h] = (data_shape[index_h] - kernel_h + strides[index_h]) /
                           strides[index_h];
      ret_shape[index_w] = (data_shape[index_w] - kernel_w + strides[index_w]) /
                           strides[index_w];
      break;
    }
    case Padding::EXPLICIT: {
      if (op == OpCode::CONV2DTRANSPOSE) {
        ret_shape[index_h] = (data_shape[index_h] - 1) * strides[index_h] +
                             kernel_h - explicit_paddings[0] -
                             explicit_paddings[1];
        ret_shape[index_w] = (data_shape[index_w] - 1) * strides[index_w] +
                             kernel_w - explicit_paddings[2] -
                             explicit_paddings[3];
      } else {
        ret_shape[index_h] = (data_shape[index_h] + explicit_paddings[0] +
                              explicit_paddings[1] - kernel_h);
        ret_shape[index_w] = (data_shape[index_w] + explicit_paddings[2] +
                              explicit_paddings[3] - kernel_w);
        if (ceil_mode) {
          ret_shape[index_h] =
              (ret_shape[index_h] + strides[index_h] - 1) / strides[index_h] +
              1;
          ret_shape[index_w] =
              (ret_shape[index_w] + strides[index_w] - 1) / strides[index_w] +
              1;
        } else {
          ret_shape[index_h] = ret_shape[index_h] / strides[index_h] + 1;
          ret_shape[index_w] = ret_shape[index_w] / strides[index_w] + 1;
        }
      }
      break;
    }
    default: {
      HLCHECK(0 && "unsupported padding type");
    }
  }

  auto paddings = std::max(
      0L, (ret_shape[index_h] - 1) * strides[index_h] + kernel_h +
              (dilations[index_h] - 1) * (kernel_h - 1) - data_shape[index_h]);

  explicit_paddings[0] = paddings / 2;
  explicit_paddings[1] = paddings - explicit_paddings[0];
  paddings = std::max(
      0L, (ret_shape[index_w] - 1) * strides[index_w] + kernel_w +
              (dilations[index_w] - 1) * (kernel_w - 1) - data_shape[index_w]);
  explicit_paddings[2] = paddings / 2;
  explicit_paddings[3] = paddings - explicit_paddings[2];

  if (padding_mode == Padding::SAME_LOWER) {
    std::swap(explicit_paddings[0], explicit_paddings[1]);
    std::swap(explicit_paddings[2], explicit_paddings[3]);
  }

  return Type{data_type.GetDataType(), ret_shape};
}

// TODO (unknown): move to per-inst file.
static void RunOnInstruction(Conv2DInst* inst) {
  std::vector<int> paddings;
  auto& data_type = inst->GetOperand(0).GetType();
  auto& kernel_type = inst->GetOperand(1).GetType();
  if (!data_type.IsValid() || !kernel_type.IsValid()) {
    return;
  }
  if (inst->GetGroup() == -1) {
    auto input = inst->GetOperand(0);
    int in_channel = static_cast<int>(input.GetType().GetNumOfElementsInDim(
        input.GetType().GetNumOfDims() - 1));
    // TODO(unkonwn) support depth_multipiler
    inst->SetGroup(in_channel);
  }

  std::vector<int> explicit_paddings{
      inst->GetPaddingTop(), inst->GetPaddingBottom(), inst->GetPaddingLeft(),
      inst->GetPaddingRight()};
  auto ret_type = ComputeKernelWiseType(
      data_type, kernel_type.GetDimSizes(), inst->GetStrides(),
      inst->GetPadding(), &explicit_paddings, inst->GetDilations(),
      inst->GetDataFormat(), inst->GetFilterFormat(), inst->GetGroup(),
      inst->GetOpCode());
  inst->GetResultsTypes()[0] = ret_type;
  if (inst->GetPadding() != Padding::EXPLICIT) {
    inst->SetPaddingTop(explicit_paddings[0]);
    inst->SetPaddingBottom(explicit_paddings[1]);
    inst->SetPaddingLeft(explicit_paddings[2]);
    inst->SetPaddingRight(explicit_paddings[3]);
  }
}

static void RunOnInstruction(Conv2DTransposeInst* inst) {
  std::vector<int> paddings;
  auto& data_type = inst->GetOperand(0).GetType();
  auto& kernel_type = inst->GetOperand(1).GetType();
  if (!data_type.IsValid() || !kernel_type.IsValid()) {
    return;
  }
  std::vector<int> explicit_paddings{
      inst->GetPaddingTop(), inst->GetPaddingBottom(), inst->GetPaddingLeft(),
      inst->GetPaddingRight()};
  auto ret_type = ComputeKernelWiseType(
      data_type, kernel_type.GetDimSizes(), inst->GetStrides(),
      inst->GetPadding(), &explicit_paddings, inst->GetDilations(),
      inst->GetDataFormat(), inst->GetFilterFormat(), inst->GetGroup(),
      inst->GetOpCode());
  inst->GetResultsTypes()[0] = ret_type;
  if (inst->GetPadding() != Padding::EXPLICIT) {
    inst->SetPaddingTop(explicit_paddings[0]);
    inst->SetPaddingBottom(explicit_paddings[1]);
    inst->SetPaddingLeft(explicit_paddings[2]);
    inst->SetPaddingRight(explicit_paddings[3]);
  }
}

static void RunOnCommonReductionInstruction(Instruction* inst,
                                            std::vector<int32_t> axis,
                                            bool keep_dims) {
  const auto& input_type = inst->GetOperand(0).GetType();
  if (!input_type.IsValid()) {
    return;
  }
  if (inst->GetNumOfOperands() == 2) {
    const auto& op1 = inst->GetOperand(1);
    if (!IsA<Constant>(op1)) {
      return;
    }

    const Constant* axis_c = DynCast<const Constant>(op1);
    for (size_t i = 0, e = axis_c->GetResultType(0).GetTotalNumOfElements();
         i != e; ++i) {
      if (op1.GetType().GetDataType() == DataType::INT32) {
        axis.push_back(axis_c->GetData<int32_t>(i));
      } else if (op1.GetType().GetDataType() == DataType::INT64) {
        axis.push_back(static_cast<int32_t>(axis_c->GetData<int64_t>(i)));
      }
    }
  }
  for (size_t i = 0; i < axis.size(); ++i) {
    if (axis[i] < 0) {
      axis[i] += input_type.GetNumOfDims();
    }
  }

  if (axis.empty()) {
    for (size_t i = 0, e = input_type.GetNumOfDims(); i < e; ++i) {
      axis.push_back(i);
    }
  }

  std::vector<int64_t> ret_shape;
  ret_shape.reserve(input_type.GetNumOfDims());
  for (size_t i = 0, e = input_type.GetNumOfDims(); i < e; ++i) {
    if (std::find(axis.begin(), axis.end(), i) != axis.end()) {
      if (keep_dims) {
        ret_shape.push_back(1);
      }
    } else {
      ret_shape.push_back(input_type.GetNumOfElementsInDim(i));
    }
  }
  DataType dt = input_type.GetDataType();

  if (inst->GetOpCode() == OpCode::ARGMAX ||
      inst->GetOpCode() == OpCode::ARGMIN) {
    dt = DataType::INT32;
  }

  inst->GetResultsTypes()[0] = halo::Type{dt, ret_shape};
}

static void RunOnInstruction(ReduceL1Inst* inst) {
  RunOnCommonReductionInstruction(inst, inst->GetAxis(), inst->GetKeepDims());
}

static void RunOnInstruction(ReduceL2Inst* inst) {
  RunOnCommonReductionInstruction(inst, inst->GetAxis(), inst->GetKeepDims());
}

static void RunOnInstruction(ReduceLogSumInst* inst) {
  RunOnCommonReductionInstruction(inst, inst->GetAxis(), inst->GetKeepDims());
}

static void RunOnInstruction(ReduceLogSumExpInst* inst) {
  RunOnCommonReductionInstruction(inst, inst->GetAxis(), inst->GetKeepDims());
}

static void RunOnInstruction(ReduceMeanInst* inst) {
  RunOnCommonReductionInstruction(inst, inst->GetAxis(), inst->GetKeepDims());
}

static void RunOnInstruction(ReduceMaxInst* inst) {
  RunOnCommonReductionInstruction(inst, inst->GetAxis(), inst->GetKeepDims());
}

static void RunOnInstruction(ReduceMinInst* inst) {
  RunOnCommonReductionInstruction(inst, inst->GetAxis(), inst->GetKeepDims());
}

static void RunOnInstruction(ReduceProductInst* inst) {
  RunOnCommonReductionInstruction(inst, inst->GetAxis(), inst->GetKeepDims());
}

static void RunOnInstruction(ReduceSumSquareInst* inst) {
  RunOnCommonReductionInstruction(inst, inst->GetAxis(), inst->GetKeepDims());
}

static void RunOnInstruction(ArgmaxInst* inst) {
  std::vector<int32_t> axis;
  if (inst->GetNumOfOperands() < 2) {
    axis.push_back(inst->GetAxis());
  }
  RunOnCommonReductionInstruction(inst, axis, inst->GetKeepDims());
}

template <typename T>
static void RunOnPoolingInstruction(Instruction* pooling_inst) {
  std::vector<int> paddings;
  auto inst = DynCast<T>(pooling_inst);
  auto& data_type = inst->GetOperand(0).GetType();
  if (!data_type.IsValid()) {
    return;
  }
<<<<<<< HEAD
  bool ceil_mode = false;
  for (const auto& it : inst->GetAttributes()) {
    if (it->GetName() == "ceil_mode") {
      ceil_mode = (it->GetValueAsInteger() == 1);
      break;
    }
  }
=======

  bool ceil_mode = inst->GetRoundMode() == 1;
>>>>>>> f3349ca2

  std::vector<int> explicit_paddings{
      inst->GetPaddingTop(), inst->GetPaddingBottom(), inst->GetPaddingLeft(),
      inst->GetPaddingRight()};
  std::vector<int64_t> kernel_shape;
  kernel_shape.reserve(4);
  for (auto dim : inst->GetKsize()) {
    kernel_shape.push_back(dim);
  }
  auto ret_type = ComputeKernelWiseType(
      data_type, kernel_shape, inst->GetStrides(), inst->GetPadding(),
      &explicit_paddings, {1, 1, 1, 1}, inst->GetDataFormat(),
      inst->GetDataFormat(), 1 /*group*/, inst->GetOpCode(), ceil_mode);
  inst->GetResultsTypes()[0] = ret_type;
  if (inst->GetPadding() != Padding::EXPLICIT) {
    inst->SetPaddingTop(explicit_paddings[0]);
    inst->SetPaddingBottom(explicit_paddings[1]);
    inst->SetPaddingLeft(explicit_paddings[2]);
    inst->SetPaddingRight(explicit_paddings[3]);
  }
}

static void RunOnInstruction(PoolingMaxInst* inst) {
  RunOnPoolingInstruction<PoolingMaxInst>(inst);
}

static void RunOnInstruction(PoolingAvgInst* inst) {
  RunOnPoolingInstruction<PoolingAvgInst>(inst);
}

static void RunOnMatrixMultiplyInstruction(Instruction* inst, bool trans_a,
                                           bool trans_b) {
  Def op0 = inst->GetOperand(0);
  Def op1 = inst->GetOperand(1);
  if (!op0.GetType().IsValid() || !op1.GetType().IsValid()) {
    return;
  }
  const auto& input_type = op0.GetType();
  std::vector<int64_t> ret_shape(input_type.GetDimSizes());
  auto lhs_dims = input_type.GetNumOfDims();

  const auto& rhs_type = op1.GetType();
  auto rhs_dims = rhs_type.GetNumOfDims();

  auto row = trans_a ? input_type.GetNumOfElementsInDim(lhs_dims - 1)
                     : input_type.GetNumOfElementsInDim(lhs_dims - 2);
  auto col = trans_b ? rhs_type.GetNumOfElementsInDim(rhs_dims - 2)
                     : rhs_type.GetNumOfElementsInDim(rhs_dims - 1);
  ret_shape.pop_back();
  ret_shape.pop_back();
  ret_shape.push_back(row);
  ret_shape.push_back(col);
  inst->GetResultsTypes()[0] = halo::Type{input_type.GetDataType(), ret_shape};
}

static void RunOnInstruction(GemmInst* inst) {
  RunOnMatrixMultiplyInstruction(inst, inst->GetTransposeA(),
                                 inst->GetTransposeB());
}

static void RunOnInstruction(BatchMatMulInst* inst) {
  RunOnMatrixMultiplyInstruction(inst, inst->GetTransposeA(),
                                 inst->GetTransposeB());
}

static void RunOnInstruction(MatMulInst* inst) {
  RunOnMatrixMultiplyInstruction(inst, inst->GetTransposeA(),
                                 inst->GetTransposeB());
}

static void RunOnInstruction(ConcatInst* inst) {
  size_t num_inputs = inst->GetN();
  int axis = inst->GetAxis();
  auto& input_type = inst->GetOperand(0).GetType();
  if (!input_type.IsValid()) {
    return;
  }

  if (num_inputs != 0 && inst->GetNumOfOperands() > num_inputs) {
    HLCHECK(num_inputs + 1 == inst->GetNumOfOperands());
    auto op1 = inst->GetOperand(num_inputs);
    if (!IsA<Constant>(op1)) {
      return;
    }
    Constant* c_axis = DynCast<Constant>(op1);
    axis = c_axis->GetDataAsInt64(0);
    auto ops = inst->GetOperands();
    ops.pop_back(); // Drop the last one.
    inst->DropAllOperands();
    inst->AddOperands(ops);
  } else {
    num_inputs = inst->GetNumOfOperands();
  }

  if (axis < 0) {
    axis += input_type.GetNumOfDims();
  }
  inst->SetN(num_inputs);
  inst->SetAxis(axis);

  int new_dim = 0;
  for (size_t i = 0, e = num_inputs; i != e; ++i) {
    auto& type = inst->GetOperand(i).GetType();
    if (!type.IsValid()) {
      return;
    }
    new_dim += type.GetNumOfDims() > 0
                   ? static_cast<int>(type.GetNumOfElementsInDim(axis))
                   : 1;
  }
  std::vector<int64_t> ret_shape(input_type.GetDimSizes());
  ret_shape.at(axis) = new_dim;
  inst->GetResultsTypes()[0] = halo::Type{input_type.GetDataType(), ret_shape};
}

static void RunOnInstruction(OneHotInst* inst) {
  int axis = inst->GetAxis();
  auto indices = inst->GetOperand(0);
  auto depth = inst->GetOperand(1);
  auto on_value = inst->GetOperand(2);
  if (!indices.GetType().IsValid() || !IsA<Constant>(depth.GetOwner())) {
    return;
  }
  Constant* c_depth = DynCast<Constant>(depth.GetOwner());
  int depth_c = c_depth->GetData<int32_t>(0);
  std::vector<int64_t> ret_shape(indices.GetType().GetDimSizes());
  if (axis < 0) {
    axis += static_cast<int>(indices.GetType().GetNumOfDims()) + 1;
  }
  ret_shape.insert(ret_shape.begin() + axis, depth_c);
  inst->GetResultsTypes()[0] =
      halo::Type{on_value.GetType().GetDataType(), ret_shape};
}

static void RunOnInstruction(GatherInst* inst) {
  int32_t axis = inst->GetAxis();
  auto op0 = inst->GetOperand(0);
  auto op1 = inst->GetOperand(1);
  if (inst->GetNumOfOperands() > 2) {
    auto op2 = inst->GetOperand(2);
    if (!IsA<Constant>(op2.GetOwner())) {
      return;
    }
    Constant* c_axis = DynCast<Constant>(op2.GetOwner());
    if (op2.GetType().GetDataType() == DataType::INT32) {
      axis = c_axis->GetData<int32_t>(0);
    } else {
      axis = c_axis->GetData<int64_t>(0);
    }
  }

  if (!op0.GetType().IsValid() || !op1.GetType().IsValid()) {
    return;
  }

  auto& param_type = op0.GetType();
  auto& indices_type = op1.GetType();
  std::vector<int64_t> ret_shape;
  if (axis < 0) {
    axis += param_type.GetNumOfDims();
  }
  inst->SetAxis(axis);
  for (size_t i = 0, e = param_type.GetNumOfDims(); i != e; ++i) {
    if (i != static_cast<size_t>(axis)) {
      ret_shape.push_back(param_type.GetNumOfElementsInDim(i));
    }
  }
  ret_shape.insert(ret_shape.begin() + axis, indices_type.GetDimSizes().begin(),
                   indices_type.GetDimSizes().end());
  inst->GetResultsTypes()[0] = halo::Type{param_type.GetDataType(), ret_shape};
}

static void RunOnInstruction(SliceInst* inst) {
  auto op0 = inst->GetOperand(0);
  auto op1 = inst->GetOperand(1);
  auto op2 = inst->GetOperand(2);
  auto& input_type = op0.GetType();

  if (!input_type.IsValid() || !IsA<Constant>(op2)) {
    return;
  }

  auto dims = input_type.GetNumOfDims();
  bool specified_axes = inst->GetNumOfOperands() > 4;
  std::unordered_set<int32_t> axes;
  if (specified_axes) {
    auto op4 = inst->GetOperand(4);
    if (!IsA<Constant>(op4)) {
      return;
    }
    const Constant* axes_op = DynCast<Constant>(op4);
    if (op4.GetType().GetDataType() == DataType::INT32) {
      for (int i = 0, e = op4.GetType().GetTotalNumOfElements(); i != e; ++i) {
        axes.insert(axes_op->GetData<int32_t>(i));
      }
    } else if (op4.GetType().GetDataType() == DataType::INT64) {
      for (int i = 0, e = op4.GetType().GetTotalNumOfElements(); i != e; ++i) {
        axes.insert(static_cast<int32_t>(axes_op->GetData<int64_t>(i)));
      }
    }
  } else {
    for (unsigned i = 0; i < dims; ++i) {
      axes.insert(i);
    }
  }
  HLCHECK(op2.GetType().GetTotalNumOfElements() ==
          static_cast<int64_t>(axes.size()));

  Constant* c_sizes = DynCast<Constant>(op2);
  Constant* c_begins = DynCast<Constant>(op1);
  std::vector<int64_t> ret_shape;
  for (size_t i = 0, j = 0; i < dims; ++i) {
    auto size_i = input_type.GetNumOfElementsInDim(i);
    if (axes.count(i) != 0) {
      if (op2.GetType().GetDataType() == DataType::INT32) {
        if (auto t = c_sizes->GetData<int32_t>(j); t >= 0) {
          size_i = t;
        } else if (IsA<Constant>(op1.GetOwner())) {
          size_i -= c_begins->GetData<int32_t>(j);
        } else {
          return;
        }
      } else if (op2.GetType().GetDataType() == DataType::INT64) {
        if (auto t = c_sizes->GetData<int64_t>(j); t >= 0) {
          size_i = t;
        } else if (IsA<Constant>(op1.GetOwner())) {
          size_i -= c_begins->GetData<int64_t>(j);
        } else {
          return;
        }
      }
      j++;
    }
    ret_shape.push_back(size_i);
  }
  inst->GetResultsTypes()[0] =
      halo::Type{op0.GetType().GetDataType(), ret_shape};
}

static void RunOnInstruction(StackInst* inst) {
  int axis = inst->GetAxis();
  int num_inputs = inst->GetNumOfOperands();
  auto& input0_type = inst->GetOperand(0).GetType();
  if (!input0_type.IsValid()) {
    return;
  }
  if (axis < 0) {
    axis += static_cast<int>(input0_type.GetNumOfDims()) + 1;
  }
  std::vector<int64_t> ret_shape(input0_type.GetDimSizes());
  ret_shape.insert(ret_shape.begin() + axis, num_inputs);
  inst->GetResultsTypes()[0] = halo::Type{input0_type.GetDataType(), ret_shape};
}

static void RunOnInstruction(RandomUniformInst* inst) {
  std::vector<int64_t> ret_shape;
  if (inst->GetNumOfOperands() > 0) {
    auto op0 = inst->GetOperand(0);
    if (!IsA<Constant>(op0.GetOwner())) {
      return;
    }
    Constant* c_shape = DynCast<Constant>(op0.GetOwner());
    for (size_t i = 0, e = op0.GetType().GetTotalNumOfElements(); i != e; ++i) {
      ret_shape.push_back(c_shape->GetData<int32_t>(i));
    }
  } else {
    const auto& attr_shape = inst->GetShape();
    for (size_t i = 0, e = attr_shape.size(); i != e; ++i) {
      ret_shape.push_back(attr_shape.at(i));
    }
  }
  inst->GetResultsTypes()[0] = halo::Type{DataType::FLOAT32, ret_shape};
}

static void RunOnInstruction(RangeInst* inst) {
  auto op0 = inst->GetOperand(0);
  auto op1 = inst->GetOperand(1);
  auto op2 = inst->GetOperand(2);
  if (!IsA<Constant>(op0.GetOwner()) || !IsA<Constant>(op1.GetOwner()) ||
      !IsA<Constant>(op2.GetOwner())) {
    return;
  }
  DataType dt = op0.GetType().GetDataType();
  int64_t num_elements = 0;
  Constant* c_op0 = DynCast<Constant>(op0.GetOwner());
  Constant* c_op1 = DynCast<Constant>(op1.GetOwner());
  Constant* c_op2 = DynCast<Constant>(op2.GetOwner());
  if (dt == DataType::INT32) {
    int begin = c_op0->GetData<int32_t>(0);
    int end = c_op1->GetData<int32_t>(0);
    int step = c_op2->GetData<int32_t>(0);
    num_elements = std::max(0, (end - begin) / step);
  } else if (dt == DataType::FLOAT32) {
    float begin = c_op0->GetData<float>(0);
    float end = c_op1->GetData<float>(0);
    float step = c_op2->GetData<float>(0);
    num_elements = std::max(0, static_cast<int>((end - begin) / step));
  } else {
    HLCHECK(false && "unsupported data type in RangeInst");
  }
  inst->GetResultsTypes()[0] = halo::Type{dt, {num_elements}};
}

static void RunOnInstruction(TransposeInst* inst) {
  auto op0 = inst->GetOperand(0);
  auto& shape0 = op0.GetType();
  std::vector<int32_t> perm(inst->GetPermutation());
  if (!shape0.IsValid()) {
    return;
  }
  if (inst->GetNumOfOperands() > 1) {
    HLCHECK(perm.empty() && "Expect empty attribute perm.");
    auto op1 = inst->GetOperand(1);
    if (!IsA<Constant>(op1.GetOwner())) {
      return;
    }
    Constant* c_perm = DynCast<Constant>(op1.GetOwner());
    for (int64_t i = 0, e = op1.GetType().GetTotalNumOfElements(); i != e;
         ++i) {
      perm.push_back(c_perm->GetData<int>(i));
    }
  }
  std::vector<int64_t> ret_shape;
  if (perm.empty()) {
    // empty perm means reverse
    ret_shape.resize(shape0.GetNumOfDims());
    const std::vector<int64_t>& shape0_dims = shape0.GetDimSizes();
    std::reverse_copy(shape0_dims.begin(), shape0_dims.end(),
                      ret_shape.begin());
  } else {
    for (size_t i = 0; i != perm.size(); ++i) {
      ret_shape.push_back(shape0.GetNumOfElementsInDim(perm.at(i)));
    }
  }
  inst->GetResultsTypes()[0] = halo::Type{shape0.GetDataType(), ret_shape};
}

static void RunOnInstruction(ResizeInst* inst) {
  HLCHECK(inst->GetNumOfOperands() == 2);
  const auto& op1 = inst->GetOperand(1);
  if (!IsA<Constant>(op1)) {
    return;
  }
  const Constant* shape_c = DynCast<Constant>(op1);

  const auto& input_type = inst->GetOperand(0).GetType();
  std::vector<int64_t> new_shape = input_type.GetDimSizes();
  unsigned mask = inst->GetAxesMask();
  for (int i = 0, j = 0, e = new_shape.size(); i < e; ++i) {
    if (mask != 0 && (mask & (1 << (e - 1 - i))) == 0) {
      continue;
    }
    int64_t dim = 0;
    if (op1.GetType().GetDataType() == DataType::INT64) {
      dim = shape_c->GetData<int64_t>(j++);
    } else if (op1.GetType().GetDataType() == DataType::INT32) {
      dim = shape_c->GetData<int32_t>(j++);
    } else if (op1.GetType().GetDataType() == DataType::FLOAT32) {
      HLCHECK(inst->GetExplicitShape() == false);
      dim = std::floor(new_shape[i] * shape_c->GetData<float>(j++));
    }
    new_shape[i] = dim;
  }

  inst->GetResultsTypes()[0] = Type{input_type.GetDataType(), new_shape};
}

static void RunOnInstruction(SetDiff1DInst* inst) {
  // an invalid shape util both operands are constant.
  ;
}

static void RunOnInstruction(ExpandDimsInst* inst) {
  const auto& idx_op = inst->GetOperand(1);
  const auto& idx_type = idx_op.GetType();
  const auto& input_type = inst->GetOperand(0).GetType();
  if (!IsA<Constant>(idx_op)) {
    return;
  }
  std::vector<int64_t> shape;
  shape.reserve(idx_type.GetTotalNumOfElements());
  Constant* c = DynCast<Constant>(idx_op);
  for (int i = 0, e = idx_type.GetTotalNumOfElements(); i < e; ++i) {
    shape.push_back(c->GetDataAsInt64(i));
  }
  inst->GetResultsTypes()[0] = Type{input_type.GetDataType(), shape};
}

static void RunOnInstruction(NonMaxSuppressionInst* inst) {
  if (inst->GetNumOfOperands() > 4) {
    const auto& op2 = inst->GetOperand(2);
    if (!IsA<Constant>(op2)) {
      return;
    }

    // return shape [num_selected_indices, 3], the selected index format is
    // [batch_index, class_index, box_index].
    std::vector<int64_t> ret_shape;
    const Constant* max_output_boxes = DynCast<Constant>(op2);
    const auto& op2_type = op2.GetType();
    HLCHECK(op2_type.GetTotalNumOfElements() == 1);
    if (op2_type.GetDataType() == DataType::INT32) {
      ret_shape.push_back(
          static_cast<int64_t>(max_output_boxes->GetData<int32_t>(0)));
    } else if (op2_type.GetDataType() == DataType::INT64) {
      ret_shape.push_back(max_output_boxes->GetData<int64_t>(0));
    }
    ret_shape.push_back(3);
    inst->GetResultsTypes()[0] = Type{inst->GetIndexType(), ret_shape};
  }
}

static void RunOnInstruction(TopKInst* inst) {
  HLCHECK(inst->GetNumOfOperands() == 2);
  const auto& input_type = inst->GetOperand(0).GetType();
  const auto& op1 = inst->GetOperand(1);
  if (!input_type.IsValid() || !IsA<Constant>(op1)) {
    return;
  }

  const Constant* c_k = DynCast<Constant>(op1);
  const auto& op1_type = op1.GetType();
  HLCHECK(op1_type.GetTotalNumOfElements() == 1);
  int64_t k = 0;
  if (op1_type.GetDataType() == DataType::INT32) {
    k = static_cast<int64_t>(c_k->GetData<int32_t>(0));
  } else if (op1_type.GetDataType() == DataType::INT64) {
    k = c_k->GetData<int64_t>(0);
  }

  const auto dims = input_type.GetNumOfDims();
  // Normalize axis.
  auto axis = inst->GetAxis();
  if (axis < 0) {
    axis += dims;
    inst->SetAxis(axis);
  }

  HLCHECK(axis >= 0 && axis < static_cast<int>(dims));

  auto ret_shape = input_type.GetDimSizes();
  ret_shape[axis] = k;
  inst->GetResultsTypes()[0] = Type{input_type.GetDataType(), ret_shape};
  inst->GetResultsTypes()[1] = Type{inst->GetIndexType(), ret_shape};
}

static void RunOnInstruction(TileInst* inst) {
  auto& op0_type = inst->GetOperand(0).GetType();
  Def op1 = inst->GetOperand(1);
  if (!op0_type.IsValid() || !IsA<Constant>(op1)) {
    return;
  }
  const Constant* repeats_value = DynCast<Constant>(op1.GetOwner());
  std::vector<int64_t> new_shape;
  size_t dims_cnt = repeats_value->GetResultType(0).GetTotalNumOfElements();
  int64_t dim = 0;
  for (size_t i = 0; i < dims_cnt; ++i) {
    if (op1.GetType().GetDataType() == DataType::INT64) {
      dim = repeats_value->GetData<int64_t>(i) *
            op0_type.GetNumOfElementsInDim(i);
    } else {
      dim = repeats_value->GetData<int32_t>(i) *
            op0_type.GetNumOfElementsInDim(i);
    }
    new_shape.push_back(dim);
  }

  halo::Type new_type{op0_type.GetDataType(), new_shape};
  inst->GetResultsTypes()[0] = new_type;
}

bool TypeLegalizer::RunOnBasicBlock(BasicBlock* bb) {
  bool changed = false;
  for (auto& it : *bb) {
    Instruction* inst = it.get();
    if (inst->HasValidResultTypes()) {
      continue;
    }
    switch (inst->GetOpCode()) {
#define GET_INST_DOWNCAST_SWITCH
#include "halo/lib/ir/instructions_info.def"
#undef GET_INST_DOWNCAST_SWITCH
      default: {
        if (!relaxed_) {
          // HLCHECK(0 && "Unreachable");
        }
      }
    }
    if (inst->HasValidResultTypes()) {
      changed = true;
    }
  }
  return changed;
}

} // end namespace halo<|MERGE_RESOLUTION|>--- conflicted
+++ resolved
@@ -578,18 +578,8 @@
   if (!data_type.IsValid()) {
     return;
   }
-<<<<<<< HEAD
-  bool ceil_mode = false;
-  for (const auto& it : inst->GetAttributes()) {
-    if (it->GetName() == "ceil_mode") {
-      ceil_mode = (it->GetValueAsInteger() == 1);
-      break;
-    }
-  }
-=======
 
   bool ceil_mode = inst->GetRoundMode() == 1;
->>>>>>> f3349ca2
 
   std::vector<int> explicit_paddings{
       inst->GetPaddingTop(), inst->GetPaddingBottom(), inst->GetPaddingLeft(),
