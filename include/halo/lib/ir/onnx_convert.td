//===- onnx_convert.td ---------------------------------------*- tblgen -*-===//
//
// Copyright (C) 2019-2020 Alibaba Group Holding Limited.
//
// Licensed under the Apache License, Version 2.0 (the "License");
// you may not use this file except in compliance with the License.
// You may obtain a copy of the License at
//
//   http://www.apache.org/licenses/LICENSE-2.0
//
// Unless required by applicable law or agreed to in writing, software
// distributed under the License is distributed on an "AS IS" BASIS,
// WITHOUT WARRANTIES OR CONDITIONS OF ANY KIND, either express or implied.
// See the License for the specific language governing permissions and
// limitations under the License.
// =============================================================================

include "convert.td"

def ONNX_Abs : OpMapping<"Abs", Abs>;
def ONNX_Acos : OpMapping<"Acos", ACos>;
def ONNX_Acosh : OpMapping<"Acosh", ACosh>;
def ONNX_Add : OpMapping<"Add", Add>;
def ONNX_And : OpMapping<"And", And>;

def ONNX_Sign: OpMapping<"Sign",Sign>;

def ONNX_IsInf: OpMapping<"IsInf", IsInf>;

def ONNX_IsNaN: OpMapping<"IsNaN", IsNaN>;

def ONNX_ArgMax : OpMapping<"ArgMax", Argmax> {
 let attr_mapping_ = [
   AttributeMapping<"axis", "axis", "0">,
   AttributeMapping<"", "keep_dims", "false">,
   AttributeMapping<"select_last_index", "select_last_index", "false">
 ];
}

def ONNX_ArgMin : OpMapping<"ArgMin", Argmin> {
 let attr_mapping_ = [
   AttributeMapping<"axis", "axis", "0">,
   AttributeMapping<"", "keep_dims", "false">,
   AttributeMapping<"select_last_index", "select_last_index", "false">
 ];
}

def ONNX_Asin : OpMapping<"Asin", ASin>;
def ONNX_Asinh : OpMapping<"Asinh", ASinh>;
def ONNX_Atan : OpMapping<"Atan", ATan>;
def ONNX_Atanh : OpMapping<"Atanh", ATanh>;

def ONNX_AveragePool : OpMapping<"AveragePool", PoolingAvg> {
  let attr_mapping_ = [
    AttributeMapping<"auto_pad", "padding", "EXPLICIT">,
    AttributeMapping<"strides", "strides", "{1,1}", -1, 1>,
    AttributeMapping<"kernel_shape", "ksize", "{1,1}", -1, 1>,
    AttributeMapping<"", "data_format", "NCHW">,
    AttributeMapping<"pads", "padding_left", "{0,0,0,0}", 0>,
    AttributeMapping<"pads", "padding_top", "{0,0,0,0}", 1>,
    AttributeMapping<"pads", "padding_right", "{0,0,0,0}", 2>,
    AttributeMapping<"pads", "padding_bottom", "{0,0,0,0}", 3>,
    AttributeMapping<"ceil_mode", "round_mode", "0">,
    AttributeMapping<"group", "group", "1">];
  let extension_attr_ = [
    ExtensionAttr<"dilations", IntegerList, "{1,1}">,
    ExtensionAttr<"storage_order", Integer, "0">];
}

let attr_mapping_ = [
    AttributeMapping<"epsilon", "epsilon", "0.00001">,
    AttributeMapping<"", "data_format", "NCHW">] in {
  def ONNX_BatchNormalization : OpMapping<"BatchNormalization", BatchNorm>;
  def ONNX_InstanceNormalization : OpMapping<"InstanceNormalization", InstanceNorm>;
}

def ONNX_Eyelike : ONNXExtension<"EyeLike"> {
  let extension_attr_ = [
    ExtensionAttr<"dtype", Integer, "-1">,
    ExtensionAttr<"k", Integer, "0"> ];
}

def ONNX_GroupNormalization : OpMapping<"GroupNormalization", GroupNorm> {
  let attr_mapping_ = [
    AttributeMapping<"epsilon", "epsilon", "0.00001">,
    AttributeMapping<"num_groups", "groups", "-1">,
    AttributeMapping<"", "data_format", "NCHW">];
}

def ONNX_BitShift : OpMapping<"BitShift", Shift,
    [{ inst->SetIsLeftShift(direction == "LEFT"); }]> {
  let extension_attr_ = [ExtensionAttr<"direction", String, "\"\"">];
}

def ONNX_Cast : ONNXExtension<"Cast"> {
  let extension_attr_ = [ ExtensionAttr<"to", Integer, "0"> ];
}

def ONNX_IpuAttentionMask : ONNXExtension<"AttentionMask">;

def ONNX_IpuGelu : ONNXExtension<"Gelu">;

def ONNX_Clip : ONNXExtension<"Clip"> {
  let extension_attr_ = [
    ExtensionAttr<"max", Float, "std::numeric_limits<float>::max()">,
    ExtensionAttr<"min", Float, "std::numeric_limits<float>::lowest()">
  ];
}

def ONNX_Ceil : OpMapping<"Ceil", Ceil>;

<<<<<<< HEAD
def ONNX_Round : OpMapping<"Round", Round>;
=======
def ONNX_Celu : OpMapping<"Celu", Celu> {
  let attr_mapping_ = [ AttributeMapping<"alpha", "alpha", "1.0"> ];
}
>>>>>>> e3458dca

// def ONNX_Compress
def ONNX_Concat : OpMapping<"Concat", Concat> {
  let attr_mapping_ = [AttributeMapping<"axis", "axis", "1">,
                       AttributeMapping<"", "N", "0">];
}
// def ONNX_Constant
def ONNX_ConstantOfShape : ONNXExtension<"ConstantOfShape">;

def ONNX_Conv : OpMapping<"Conv", Conv2D> {
  let attr_mapping_ = [
    AttributeMapping<"auto_pad", "padding", "EXPLICIT">,
    AttributeMapping<"dilations", "dilations", "{1,1}", -1, 1>,
    AttributeMapping<"strides", "strides", "{1,1}", -1, 1>,
    AttributeMapping<"", "data_format", "NCHW">,
    AttributeMapping<"", "filter_format", "NCHW">,
    AttributeMapping<"group", "group", "1">,
    AttributeMapping<"pads", "padding_left", "{0,0,0,0}", 1>,
    AttributeMapping<"pads", "padding_top", "{0,0,0,0}", 0>,
    AttributeMapping<"pads", "padding_right", "{0,0,0,0}", 3>,
    AttributeMapping<"pads", "padding_bottom", "{0,0,0,0}", 2>];
  let extension_attr_ = [
    ExtensionAttr<"kernel_shape", IntegerList, "{}">];
}

def ONNX_ConvTranspose : OpMapping<"ConvTranspose", Conv2DTranspose> {
  let attr_mapping_ = [
    AttributeMapping<"auto_pad", "padding", "EXPLICIT">,
    AttributeMapping<"dilations", "dilations", "{1,1}", -1, 1>,
    AttributeMapping<"strides", "strides", "{1,1}", -1, 1>,
    AttributeMapping<"", "data_format", "NCHW">,
    AttributeMapping<"", "filter_format", "CNHW">,
    AttributeMapping<"group", "group", "1">,
    AttributeMapping<"pads", "padding_left", "{0,0,0,0}", 0>,
    AttributeMapping<"pads", "padding_top", "{0,0,0,0}", 1>,
    AttributeMapping<"pads", "padding_right", "{0,0,0,0}", 2>,
    AttributeMapping<"pads", "padding_bottom", "{0,0,0,0}", 3>];
  let extension_attr_ = [
    ExtensionAttr<"kernel_shape", IntegerList, "{}">];
}

def ONNX_Cos: OpMapping<"Cos", Cos>;

def ONNX_Cosh : OpMapping<"Cosh", Cosh>;

def ONNX_CumSum : OpMapping<"CumSum", CumSum> {
  let attr_mapping_ = [
    AttributeMapping<"exclusive", "exclusive", "false">,
    AttributeMapping<"reverse", "reverse", "false">
  ];
}

def ONNX_DepthToSpace : ONNXExtension<"DepthToSpace"> {
  let extension_attr_ = [
    ExtensionAttr<"blocksize", Integer, "-1">,
    ExtensionAttr<"mode", String, "\"DCR\"">
  ];
}

def ONNX_Div : OpMapping<"Div", Div>;

def ONNX_Dropout : ONNXExtension<"Dropout">;

def ONNX_Elu : OpMapping<"Elu", Elu> {
  let attr_mapping_ = [ AttributeMapping<"alpha", "alpha", "1.0"> ];
}

def ONNX_Erf : OpMapping<"Erf", Erf>;

def ONNX_Equal: OpMapping<"Equal", Cmp> {
  let attr_mapping_ = [AttributeMapping<"", "predicator", "EQ">];
}

def ONNX_Exp : OpMapping<"Exp", Exp>;

def ONNX_Expand : OpMapping<"Expand", ExpandDims>;

def ONNX_Flatten : ONNXExtension<"Flatten"> {
  let extension_attr_ = [
    ExtensionAttr<"axis", Integer, "1">,
  ];
}

def ONNX_Floor : OpMapping<"Floor", Floor>;

def ONNX_Gather : OpMapping<"Gather", Gather> {
  let attr_mapping_ = [AttributeMapping<"axis", "axis", "0">];
}

def ONNX_GatherElements : ONNXExtension <"GatherElements"> {
  let extension_attr_ = [ ExtensionAttr<"axis", Integer, "0"> ];
}

def ONNX_Gemm: OpMapping<"Gemm", Gemm> {
  let attr_mapping_ = [
    AttributeMapping<"alpha", "alpha", "1.0">,
    AttributeMapping<"beta", "beta", "1.0">,
    AttributeMapping<"transA", "transpose_a", "0">,
    AttributeMapping<"transB", "transpose_b", "0">];
}

// TODO (unknown): GlobalAveragePool op averages data within the same channel.
// For ND image where N>2, axis = range(shape.size()-2, shape.size())
def ONNX_GlobalAveragePool : OpMapping<"GlobalAveragePool", ReduceMean> {
  let attr_mapping_ = [
    AttributeMapping<"", "axis", "{2,3}">,
    AttributeMapping<"", "keep_dims", "true">];
}

def ONNX_GlobalMaxPool : ONNXExtension<"GlobalMaxPool">;

def ONNX_Greater : OpMapping<"Greater", Cmp> {
  let attr_mapping_ = [AttributeMapping<"", "predicator", "GT">];
}

def ONNX_Identity : ONNXExtension<"Identity">;

def ONNX_LeakyRelu : OpMapping<"LeakyRelu", LeakyRelu> {
  let attr_mapping_ = [ AttributeMapping<"alpha", "alpha", "0.01"> ];
}

def ONNX_Less : OpMapping<"Less", Cmp> {
  let attr_mapping_ = [AttributeMapping<"", "predicator", "LT">];
}

def ONNX_Log : OpMapping<"Log", Log>;

// def ONNX_Loop : ONNXExtension<"Loop"> {
//  let num_outputs_= 2;
// }

def ONNX_LRN : OpMapping<"LRN", LRN> {
  let attr_mapping_ = [
    AttributeMapping<"size", "size", "0">,
    AttributeMapping<"alpha", "alpha", "0.00001">,
    AttributeMapping<"beta", "beta", "0.75">,
    AttributeMapping<"bias", "bias", "1.0">,
    AttributeMapping<"", "data_format", "NCHW">
  ];
}

def ONNX_MatMul: OpMapping<"MatMul", MatMul> {
  let attr_mapping_ = [
    AttributeMapping<"", "transpose_a", "false">,
    AttributeMapping<"", "transpose_b", "false">
  ];
}

def ONNX_Max : OpMapping<"Max", Maximum>;

def ONNX_MaxPool : OpMapping<"MaxPool", PoolingMax> {
  let attr_mapping_ = [
    AttributeMapping<"auto_pad", "padding", "EXPLICIT">,
    AttributeMapping<"strides", "strides", "{1,1}", -1, 1>,
    AttributeMapping<"kernel_shape", "ksize", "{1,1}", -1, 1>,
    AttributeMapping<"", "data_format", "NCHW">,
    AttributeMapping<"pads", "padding_left", "{0,0,0,0}", 0>,
    AttributeMapping<"pads", "padding_top", "{0,0,0,0}", 1>,
    AttributeMapping<"pads", "padding_right", "{0,0,0,0}", 2>,
    AttributeMapping<"pads", "padding_bottom", "{0,0,0,0}", 3>,
    AttributeMapping<"group", "group", "1">,
    AttributeMapping<"ceil_mode", "round_mode", "0">];

  let extension_attr_ = [
    ExtensionAttr<"dilations", IntegerList, "{1,1}">,
    ExtensionAttr<"storage_order", Integer, "0">];
}

def ONNX_Min : OpMapping<"Min", Minimum>;

def ONNX_Mul : OpMapping<"Mul", Mul>;

def ONNX_Neg : OpMapping<"Neg", Neg>;

def ONNX_NonMaxSupression : OpMapping<"NonMaxSuppression", NonMaxSuppression> {
  let attr_mapping_ = [
    AttributeMapping<"", "eta", "1.0">,
    AttributeMapping<"", "score_threshold", "-1.0">,
    AttributeMapping<"", "index_type", "INT64">];
}

def ONNX_NonZero : ONNXExtension<"NonZero">;

def ONNX_Not : OpMapping<"Not", Not>;

def ONNX_OneHot : ONNXExtension<"OneHot"> {
  let extension_attr_ = [ ExtensionAttr<"axis", Integer, "-1"> ];
}

def ONNX_Pad : ONNXExtension<"Pad"> {
  let extension_attr_ = [
    ExtensionAttr<"mode", EnumPadMode, "CONSTANT">,
    ExtensionAttr<"pads", IntegerList, "{}">,
    ExtensionAttr<"values", Float, "0">
  ];
}

def ONNX_Pow : OpMapping<"Pow", Pow>;

def ONNX_PRelu: OpMapping<"PRelu", PRelu>;

def ONNX_Reciprocal : OpMapping<"Reciprocal", Rcp>;

let attr_mapping_ = [
    AttributeMapping<"keepdims", "keep_dims", "true">,
    AttributeMapping<"axes", "axis", "{}"> ] in {
  def ONNX_ReduceL1 : OpMapping<"ReduceL1", ReduceL1>;
  def ONNX_ReduceL2 : OpMapping<"ReduceL2", ReduceL2>;
  def ONNX_ReduceLogSum : OpMapping<"ReduceLogSum", ReduceLogSum>;
  def ONNX_ReduceLogSumExp : OpMapping<"ReduceLogSumExp", ReduceLogSumExp>;
  def ONNX_ReduceMean: OpMapping<"ReduceMean", ReduceMean>;
  def ONNX_ReduceMax: OpMapping<"ReduceMax", ReduceMax>;
  def ONNX_ReduceMin: OpMapping<"ReduceMin", ReduceMin>;
  def ONNX_ReduceSum : OpMapping<"ReduceSum", ReduceSum>;
  def ONNX_ReduceProd: OpMapping<"ReduceProd", ReduceProduct>;
  def ONNX_ReduceSumSquare : OpMapping<"ReduceSumSquare", ReduceSumSquare>;
}

def ONNX_Relu : OpMapping<"Relu", Relu>;

def ONNX_Reshape : OpMapping<"Reshape", Reshape>;

// ONNX-13 supports an optional ROI operand.
// Operands: Input, roi (optional), scales (optional)
def ONNX_Resize : OpMapping<"Resize", Resize> {
  let attr_mapping_ = [
    AttributeMapping<"", "axes_mask", "-1">,
    AttributeMapping<"", "explicit_shape", "false">
  ];
  let extension_attr_ = [
    ExtensionAttr<"mode_name", String, "\"nearest\"">,
    ];
}

def ONNX_Selu : OpMapping<"Selu", Selu> {
  let attr_mapping_ = [ 
    AttributeMapping<"gamma", "lambda", "1.0507">,
    AttributeMapping<"alpha", "alpha", "1.67326"> 
    ];
}

def ONNX_Shape : ONNXExtension<"Shape">;

def ONNX_Sigmoid : OpMapping<"Sigmoid", Sigmoid>;

def ONNX_HardSigmoid : OpMapping<"HardSigmoid", HardSigmoid>;

def ONNX_Sin : OpMapping<"Sin", Sin>;

def ONNX_Sinh : OpMapping<"Sinh", Sinh>;

def ONNX_Size: ONNXExtension<"Size">;

// onnx slice op operands order is different from halo ir
def ONNX_Slice : ONNXExtension<"Slice"> {
  let extension_attr_ = [
    ExtensionAttr<"axes", IntegerList, "{}">,
    ExtensionAttr<"starts", IntegerList, "{}">,
    ExtensionAttr<"ends", IntegerList, "{}">,
  ];
}

let attr_mapping_ = [AttributeMapping<"axis", "axis", "-1">] in {
  def ONNX_Hardmax : OpMapping<"Hardmax", Hardmax>;
  def ONNX_Softmax : OpMapping<"Softmax", Softmax>;
}

def ONNX_Split : ONNXExtension<"Split"> {
  let extension_attr_ = [
    ExtensionAttr<"split", IntegerList, "{}">,
    ExtensionAttr<"axis", Integer, "0">,
    ];
  let num_outputs_ = -1; // Variadic
}

def ONNX_Sqrt : OpMapping<"Sqrt", Sqrt>;

def ONNX_Squeeze : ONNXExtension<"Squeeze"> {
  let extension_attr_ = [ ExtensionAttr<"axes", IntegerList, "{}"> ];
}

def ONNX_Sub : OpMapping<"Sub", Sub>;

def ONNX_Sum : ONNXExtension<"Sum">;

def ONNX_TopK : OpMapping<"TopK", TopK> {
  let attr_mapping_ = [
    AttributeMapping<"axis", "axis", "-1">,
    AttributeMapping<"largest", "largest", "true">,
    AttributeMapping<"sorted", "sorted", "true">,
    AttributeMapping<"", "index_type", "INT64">
  ];
}

def ONNX_Tanh : OpMapping<"Tanh", Tanh>;

def ONNX_Tan : OpMapping<"Tan", Tan>;

def ONNX_ThresholdedRelu : OpMapping<"ThresholdedRelu", ThresholdedRelu> {
  let attr_mapping_ = [ AttributeMapping<"alpha", "alpha", "1"> ];
}

def ONNX_Tile : OpMapping<"Tile", Tile>;

def ONNX_Transpose : OpMapping<"Transpose", Transpose> {
  let attr_mapping_ = [
    AttributeMapping<"perm", "permutation", "{}">];
}

def ONNX_Unsqueeze : ONNXExtension<"Unsqueeze"> {
  let extension_attr_ = [ ExtensionAttr<"axes", IntegerList, "{}"> ];
}

def ONNX_Upsample : OpMapping<"Upsample", Resize> {
  let attr_mapping_ = [
    AttributeMapping<"", "axes_mask", "-1">,
    AttributeMapping<"", "explicit_shape", "false">
  ];
}

def ONNX_HgEngine : TFExtension<"HgEngine"> {
  let extension_attr_ = [
    ExtensionAttr<"serialized_engine", String, "{}">,
    ExtensionAttr<"in_data_format", String, "{}">,
    ExtensionAttr<"out_data_format", String, "{}">,
    ExtensionAttr<"_output_shapes", String, "{}">,
    ExtensionAttr<"in_binding_list", String, "{}">,
    ExtensionAttr<"out_binding_list", String, "{}">,
    ExtensionAttr<"in_type_list", String, "{}">,
    ExtensionAttr<"out_type_list", String, "{}">,];
}

def ONNX_HgQuant : TFExtension<"HgQuant"> {
  let extension_attr_ = [
    ExtensionAttr<"in_scale", String, "\"1.0\"">,
    ExtensionAttr<"in_bias", String, "\"0.0\"">,
    ExtensionAttr<"qtype", String, "\"int8\"">,
    ExtensionAttr<"is_per_channel", Integer, "0">,
    ExtensionAttr<"round_mode", Integer, "0">,
    ExtensionAttr<"in_data_format", String, "\"NHWC\"">,
    ExtensionAttr<"out_data_format", String, "\"NHWC\"">,
    ExtensionAttr<"model_name", String, "\"\"">,
    ExtensionAttr<"op_name", String, "\"\"">,
    ExtensionAttr<"in_type", String, "\"FLOAT32\"">,
    ExtensionAttr<"out_type", String, "\"INT8\"">
  ];
}

def ONNX_HgDequant : TFExtension<"HgDequant"> {
  let extension_attr_ = [
    ExtensionAttr<"in_scale", String, "\"1.0\"">,
    ExtensionAttr<"in_bias", String, "\"0.0\"">,
    ExtensionAttr<"is_per_channel", Integer, "0">,
    ExtensionAttr<"in_data_format", String, "\"NHWC\"">,
    ExtensionAttr<"out_data_format", String, "\"NHWC\"">,
    ExtensionAttr<"model_name", String, "\"\"">,
    ExtensionAttr<"op_name", String, "\"\"">,
    ExtensionAttr<"in_type", String, "\"INT8\"">,
    ExtensionAttr<"out_type", String, "\"FLOAT32\"">
  ];
}

def ONNX_LSTM : ONNXExtension<"LSTM"> {
  let extension_attr_ = [
    ExtensionAttr<"hidden_size", Integer, "1">,
    ExtensionAttr<"layout", Integer, "0">,
    ExtensionAttr<"direction", String, "\"FORWARD\"">
  ];
}<|MERGE_RESOLUTION|>--- conflicted
+++ resolved
@@ -109,13 +109,11 @@
 
 def ONNX_Ceil : OpMapping<"Ceil", Ceil>;
 
-<<<<<<< HEAD
 def ONNX_Round : OpMapping<"Round", Round>;
-=======
+
 def ONNX_Celu : OpMapping<"Celu", Celu> {
   let attr_mapping_ = [ AttributeMapping<"alpha", "alpha", "1.0"> ];
 }
->>>>>>> e3458dca
 
 // def ONNX_Compress
 def ONNX_Concat : OpMapping<"Concat", Concat> {
