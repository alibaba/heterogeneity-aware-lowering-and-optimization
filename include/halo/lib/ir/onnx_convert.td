//===- onnx_convert.td ---------------------------------------*- tblgen -*-===//
//
// Copyright (C) 2019-2020 Alibaba Group Holding Limited.
//
// Licensed under the Apache License, Version 2.0 (the "License");
// you may not use this file except in compliance with the License.
// You may obtain a copy of the License at
//
//   http://www.apache.org/licenses/LICENSE-2.0
//
// Unless required by applicable law or agreed to in writing, software
// distributed under the License is distributed on an "AS IS" BASIS,
// WITHOUT WARRANTIES OR CONDITIONS OF ANY KIND, either express or implied.
// See the License for the specific language governing permissions and
// limitations under the License.
// =============================================================================

include "convert.td"

def ONNX_Abs : OpMapping<"Abs", Abs>;
def ONNX_Acos : OpMapping<"Acos", ACos>;
def ONNX_Acosh : OpMapping<"Acosh", ACosh>;
def ONNX_Add : OpMapping<"Add", Add>;
def ONNX_And : OpMapping<"And", And>;

def ONNX_ArgMax : OpMapping<"ArgMax", Argmax> {
 let attr_mapping_ = [
   AttributeMapping<"axis", "axis", "0">,
   AttributeMapping<"", "keep_dims", "false">,
   AttributeMapping<"select_last_index", "select_last_index", "false">
 ];
}

def ONNX_ArgMin : OpMapping<"ArgMin", Argmin> {
 let attr_mapping_ = [
   AttributeMapping<"axis", "axis", "0">,
   AttributeMapping<"", "keep_dims", "false">,
   AttributeMapping<"select_last_index", "select_last_index", "false">
 ];
}

def ONNX_Asin : OpMapping<"Asin", ASin>;
def ONNX_Asinh : OpMapping<"Asinh", ASinh>;
def ONNX_Atan : OpMapping<"Atan", ATan>;
def ONNX_Atanh : OpMapping<"Atanh", ATanh>;

def ONNX_AveragePool : OpMapping<"AveragePool", PoolingAvg> {
  let attr_mapping_ = [
    AttributeMapping<"auto_pad", "padding", "EXPLICIT">,
    AttributeMapping<"strides", "strides", "{1,1}", -1, 1>,
    AttributeMapping<"kernel_shape", "ksize", "{1,1}", -1, 1>,
    AttributeMapping<"", "data_format", "NCHW">,
    AttributeMapping<"pads", "padding_left", "{0,0,0,0}", 0>,
    AttributeMapping<"pads", "padding_top", "{0,0,0,0}", 1>,
    AttributeMapping<"pads", "padding_right", "{0,0,0,0}", 2>,
    AttributeMapping<"pads", "padding_bottom", "{0,0,0,0}", 3>,
    AttributeMapping<"ceil_mode", "round_mode", "0">,
    AttributeMapping<"group", "group", "1">];
  let extension_attr_ = [
    ExtensionAttr<"dilations", IntegerList, "{1,1}">,
    ExtensionAttr<"storage_order", Integer, "0">];
}

let attr_mapping_ = [
    AttributeMapping<"epsilon", "epsilon", "0.00001">,
    AttributeMapping<"", "data_format", "NCHW">] in {
  def ONNX_BatchNormalization : OpMapping<"BatchNormalization", BatchNorm>;
  def ONNX_InstanceNormalization : OpMapping<"InstanceNormalization", InstanceNorm>;
}

def ONNX_Eyelike : ONNXExtension<"EyeLike"> {
  let extension_attr_ = [
    ExtensionAttr<"dtype", Integer, "-1">,
    ExtensionAttr<"k", Integer, "0"> ];
}

def ONNX_GroupNormalization : OpMapping<"GroupNormalization", GroupNorm> {
  let attr_mapping_ = [
    AttributeMapping<"epsilon", "epsilon", "0.00001">,
    AttributeMapping<"num_groups", "groups", "-1">,
    AttributeMapping<"", "data_format", "NCHW">];
}

def ONNX_BitShift : OpMapping<"BitShift", Shift,
    [{ inst->SetIsLeftShift(direction == "LEFT"); }]> {
  let extension_attr_ = [ExtensionAttr<"direction", String, "\"\"">];
}

def ONNX_Cast : ONNXExtension<"Cast"> {
  let extension_attr_ = [ ExtensionAttr<"to", Integer, "0"> ];
}

def ONNX_IpuAttentionMask : ONNXExtension<"AttentionMask">;

def ONNX_IpuGelu : ONNXExtension<"Gelu">;

def ONNX_Clip : ONNXExtension<"Clip"> {
  let extension_attr_ = [
    ExtensionAttr<"max", Float, "std::numeric_limits<float>::max()">,
    ExtensionAttr<"min", Float, "std::numeric_limits<float>::lowest()">
  ];
}

def ONNX_Ceil : OpMapping<"Ceil", Ceil>;
// def ONNX_Compress
def ONNX_Concat : OpMapping<"Concat", Concat> {
  let attr_mapping_ = [AttributeMapping<"axis", "axis", "1">,
                       AttributeMapping<"", "N", "0">];
}
// def ONNX_Constant
def ONNX_ConstantOfShape : ONNXExtension<"ConstantOfShape">;

def ONNX_Conv : OpMapping<"Conv", Conv2D> {
  let attr_mapping_ = [
    AttributeMapping<"auto_pad", "padding", "EXPLICIT">,
    AttributeMapping<"dilations", "dilations", "{1,1}", -1, 1>,
    AttributeMapping<"strides", "strides", "{1,1}", -1, 1>,
    AttributeMapping<"", "data_format", "NCHW">,
    AttributeMapping<"", "filter_format", "NCHW">,
    AttributeMapping<"group", "group", "1">,
    AttributeMapping<"pads", "padding_left", "{0,0,0,0}", 1>,
    AttributeMapping<"pads", "padding_top", "{0,0,0,0}", 0>,
    AttributeMapping<"pads", "padding_right", "{0,0,0,0}", 3>,
    AttributeMapping<"pads", "padding_bottom", "{0,0,0,0}", 2>];
  let extension_attr_ = [
    ExtensionAttr<"kernel_shape", IntegerList, "{}">];
}

def ONNX_ConvTranspose : OpMapping<"ConvTranspose", Conv2DTranspose> {
  let attr_mapping_ = [
    AttributeMapping<"auto_pad", "padding", "EXPLICIT">,
    AttributeMapping<"dilations", "dilations", "{1,1}", -1, 1>,
    AttributeMapping<"strides", "strides", "{1,1}", -1, 1>,
    AttributeMapping<"", "data_format", "NCHW">,
    AttributeMapping<"", "filter_format", "CNHW">,
    AttributeMapping<"group", "group", "1">,
    AttributeMapping<"pads", "padding_left", "{0,0,0,0}", 0>,
    AttributeMapping<"pads", "padding_top", "{0,0,0,0}", 1>,
    AttributeMapping<"pads", "padding_right", "{0,0,0,0}", 2>,
    AttributeMapping<"pads", "padding_bottom", "{0,0,0,0}", 3>];
  let extension_attr_ = [
    ExtensionAttr<"kernel_shape", IntegerList, "{}">];
}

def ONNX_Cos: OpMapping<"Cos", Cos>;

def ONNX_Cosh : OpMapping<"Cosh", Cosh>;

def ONNX_CumSum : OpMapping<"CumSum", CumSum> {
  let attr_mapping_ = [
    AttributeMapping<"exclusive", "exclusive", "false">,
    AttributeMapping<"reverse", "reverse", "false">
  ];
}

def ONNX_DepthToSpace : ONNXExtension<"DepthToSpace"> {
  let extension_attr_ = [
    ExtensionAttr<"blocksize", Integer, "-1">,
    ExtensionAttr<"mode", String, "\"DCR\"">
  ];
}

def ONNX_Div : OpMapping<"Div", Div>;

def ONNX_Dropout : ONNXExtension<"Dropout">;

def ONNX_Elu : OpMapping<"Elu", Elu> {
  let attr_mapping_ = [ AttributeMapping<"alpha", "alpha", "1.0"> ];
}

def ONNX_Erf : OpMapping<"Erf", Erf>;

def ONNX_Equal: OpMapping<"Equal", Cmp> {
  let attr_mapping_ = [AttributeMapping<"", "predicator", "EQ">];
}

def ONNX_Exp : OpMapping<"Exp", Exp>;

def ONNX_Expand : OpMapping<"Expand", ExpandDims>;

def ONNX_Flatten : ONNXExtension<"Flatten"> {
  let extension_attr_ = [
    ExtensionAttr<"axis", Integer, "1">,
  ];
}

def ONNX_Floor : OpMapping<"Floor", Floor>;

def ONNX_Gather : OpMapping<"Gather", Gather> {
  let attr_mapping_ = [AttributeMapping<"axis", "axis", "0">];
}

def ONNX_GatherElements : ONNXExtension <"GatherElements"> {
  let extension_attr_ = [ ExtensionAttr<"axis", Integer, "0"> ];
}

def ONNX_Gemm: OpMapping<"Gemm", Gemm> {
  let attr_mapping_ = [
    AttributeMapping<"alpha", "alpha", "1.0">,
    AttributeMapping<"beta", "beta", "1.0">,
    AttributeMapping<"transA", "transpose_a", "0">,
    AttributeMapping<"transB", "transpose_b", "0">];
}

// TODO (unknown): GlobalAveragePool op averages data within the same channel.
// For ND image where N>2, axis = range(shape.size()-2, shape.size())
def ONNX_GlobalAveragePool : OpMapping<"GlobalAveragePool", ReduceMean> {
  let attr_mapping_ = [
    AttributeMapping<"", "axis", "{2,3}">,
    AttributeMapping<"", "keep_dims", "true">];
}

def ONNX_GlobalMaxPool : ONNXExtension<"GlobalMaxPool">;

def ONNX_Greater : OpMapping<"Greater", Cmp> {
  let attr_mapping_ = [AttributeMapping<"", "predicator", "GT">];
}

def ONNX_Identity : ONNXExtension<"Identity">;

def ONNX_LeakyRelu : OpMapping<"LeakyRelu", LeakyRelu> {
  let attr_mapping_ = [ AttributeMapping<"alpha", "alpha", "0.01"> ];
}

def ONNX_Less : OpMapping<"Less", Cmp> {
  let attr_mapping_ = [AttributeMapping<"", "predicator", "LT">];
}

def ONNX_Log : OpMapping<"Log", Log>;

// def ONNX_Loop : ONNXExtension<"Loop"> {
//  let num_outputs_= 2;
// }

def ONNX_LRN : OpMapping<"LRN", LRN> {
  let attr_mapping_ = [
    AttributeMapping<"size", "size", "0">,
    AttributeMapping<"alpha", "alpha", "0.00001">,
    AttributeMapping<"beta", "beta", "0.75">,
    AttributeMapping<"bias", "bias", "1.0">,
    AttributeMapping<"", "data_format", "NCHW">
  ];
}

def ONNX_MatMul: OpMapping<"MatMul", MatMul> {
  let attr_mapping_ = [
    AttributeMapping<"", "transpose_a", "false">,
    AttributeMapping<"", "transpose_b", "false">
  ];
}

def ONNX_Max : OpMapping<"Max", Maximum>;

def ONNX_MaxPool : OpMapping<"MaxPool", PoolingMax> {
  let attr_mapping_ = [
    AttributeMapping<"auto_pad", "padding", "EXPLICIT">,
    AttributeMapping<"strides", "strides", "{1,1}", -1, 1>,
    AttributeMapping<"kernel_shape", "ksize", "{1,1}", -1, 1>,
    AttributeMapping<"", "data_format", "NCHW">,
    AttributeMapping<"pads", "padding_left", "{0,0,0,0}", 0>,
    AttributeMapping<"pads", "padding_top", "{0,0,0,0}", 1>,
    AttributeMapping<"pads", "padding_right", "{0,0,0,0}", 2>,
    AttributeMapping<"pads", "padding_bottom", "{0,0,0,0}", 3>,
    AttributeMapping<"group", "group", "1">,
    AttributeMapping<"ceil_mode", "round_mode", "0">];

  let extension_attr_ = [
    ExtensionAttr<"dilations", IntegerList, "{1,1}">,
    ExtensionAttr<"storage_order", Integer, "0">];
}

def ONNX_Min : OpMapping<"Min", Minimum>;

def ONNX_Mul : OpMapping<"Mul", Mul>;

def ONNX_Neg : OpMapping<"Neg", Neg>;

def ONNX_NonMaxSupression : OpMapping<"NonMaxSuppression", NonMaxSuppression> {
  let attr_mapping_ = [
    AttributeMapping<"", "eta", "1.0">,
    AttributeMapping<"", "score_threshold", "-1.0">,
    AttributeMapping<"", "index_type", "INT64">];
}

def ONNX_NonZero : ONNXExtension<"NonZero">;

def ONNX_Not : OpMapping<"Not", Not>;

def ONNX_OneHot : ONNXExtension<"OneHot"> {
  let extension_attr_ = [ ExtensionAttr<"axis", Integer, "-1"> ];
}

def ONNX_Pad : ONNXExtension<"Pad"> {
  let extension_attr_ = [
    ExtensionAttr<"mode", EnumPadMode, "CONSTANT">,
    ExtensionAttr<"pads", IntegerList, "{}">,
    ExtensionAttr<"values", Float, "0">
  ];
}

def ONNX_Pow : OpMapping<"Pow", Pow>;

def ONNX_PRelu: OpMapping<"PRelu", PRelu>;

def ONNX_Reciprocal : OpMapping<"Reciprocal", Rcp>;

let attr_mapping_ = [
    AttributeMapping<"keepdims", "keep_dims", "true">,
    AttributeMapping<"axes", "axis", "{}"> ] in {
  def ONNX_ReduceL1 : OpMapping<"ReduceL1", ReduceL1>;
  def ONNX_ReduceL2 : OpMapping<"ReduceL2", ReduceL2>;
  def ONNX_ReduceLogSum : OpMapping<"ReduceLogSum", ReduceLogSum>;
  def ONNX_ReduceLogSumExp : OpMapping<"ReduceLogSumExp", ReduceLogSumExp>;
  def ONNX_ReduceMean: OpMapping<"ReduceMean", ReduceMean>;
  def ONNX_ReduceMax: OpMapping<"ReduceMax", ReduceMax>;
  def ONNX_ReduceMin: OpMapping<"ReduceMin", ReduceMin>;
  def ONNX_ReduceSum : OpMapping<"ReduceSum", ReduceSum>;
  def ONNX_ReduceProd: OpMapping<"ReduceProd", ReduceProduct>;
  def ONNX_ReduceSumSquare : OpMapping<"ReduceSumSquare", ReduceSumSquare>;
}

def ONNX_Relu : OpMapping<"Relu", Relu>;

def ONNX_Reshape : OpMapping<"Reshape", Reshape>;

// ONNX-13 supports an optional ROI operand.
// Operands: Input, roi (optional), scales (optional)
def ONNX_Resize : OpMapping<"Resize", Resize> {
  let attr_mapping_ = [
    AttributeMapping<"", "axes_mask", "-1">,
    AttributeMapping<"", "explicit_shape", "false">
  ];
  let extension_attr_ = [
    ExtensionAttr<"mode_name", String, "\"nearest\"">,
    ];
}

def ONNX_Selu : OpMapping<"Selu", Selu> {
  let attr_mapping_ = [ 
    AttributeMapping<"gamma", "lambda", "1.0507">,
    AttributeMapping<"alpha", "alpha", "1.67326"> 
    ];
}

def ONNX_Shape : ONNXExtension<"Shape">;

def ONNX_Sigmoid : OpMapping<"Sigmoid", Sigmoid>;

def ONNX_HardSigmoid : OpMapping<"HardSigmoid", HardSigmoid>;

def ONNX_Sin : OpMapping<"Sin", Sin>;

def ONNX_Sinh : OpMapping<"Sinh", Sinh>;

def ONNX_Size: ONNXExtension<"Size">;

// onnx slice op operands order is different from halo ir
def ONNX_Slice : ONNXExtension<"Slice">;

let attr_mapping_ = [AttributeMapping<"axis", "axis", "-1">] in {
  def ONNX_Hardmax : OpMapping<"Hardmax", Hardmax>;
  def ONNX_Softmax : OpMapping<"Softmax", Softmax>;
}

def ONNX_Split : ONNXExtension<"Split"> {
  let extension_attr_ = [
    ExtensionAttr<"split", IntegerList, "{}">,
    ExtensionAttr<"axis", Integer, "0">,
    ];
  let num_outputs_ = -1; // Variadic
}

def ONNX_Sqrt : OpMapping<"Sqrt", Sqrt>;

def ONNX_Squeeze : ONNXExtension<"Squeeze"> {
  let extension_attr_ = [ ExtensionAttr<"axes", IntegerList, "{}"> ];
}

def ONNX_Sub : OpMapping<"Sub", Sub>;

def ONNX_Sum : ONNXExtension<"Sum">;

def ONNX_TopK : OpMapping<"TopK", TopK> {
  let attr_mapping_ = [
    AttributeMapping<"axis", "axis", "-1">,
    AttributeMapping<"largest", "largest", "true">,
    AttributeMapping<"sorted", "sorted", "true">,
    AttributeMapping<"", "index_type", "INT64">
  ];
}

def ONNX_Tanh : OpMapping<"Tanh", Tanh>;

<<<<<<< HEAD
def ONNX_Tan : OpMapping<"Tan", Tan>;
=======
def ONNX_ThresholdedRelu : OpMapping<"ThresholdedRelu", ThresholdedRelu> {
  let attr_mapping_ = [ AttributeMapping<"alpha", "alpha", "1"> ];
}
>>>>>>> 91f51348

def ONNX_Tile : OpMapping<"Tile", Tile>;

def ONNX_Transpose : OpMapping<"Transpose", Transpose> {
  let attr_mapping_ = [
    AttributeMapping<"perm", "permutation", "{}">];
}

def ONNX_Unsqueeze : ONNXExtension<"Unsqueeze"> {
  let extension_attr_ = [ ExtensionAttr<"axes", IntegerList, "{}"> ];
}

def ONNX_Upsample : OpMapping<"Upsample", Resize> {
  let attr_mapping_ = [
    AttributeMapping<"", "axes_mask", "-1">,
    AttributeMapping<"", "explicit_shape", "false">
  ];
}

def ONNX_HgEngine : TFExtension<"HgEngine"> {
  let extension_attr_ = [
    ExtensionAttr<"serialized_engine", String, "{}">,
    ExtensionAttr<"in_data_format", String, "{}">,
    ExtensionAttr<"out_data_format", String, "{}">,
    ExtensionAttr<"_output_shapes", String, "{}">,
    ExtensionAttr<"in_binding_list", String, "{}">,
    ExtensionAttr<"out_binding_list", String, "{}">,
    ExtensionAttr<"in_type_list", String, "{}">,
    ExtensionAttr<"out_type_list", String, "{}">,];
}

def ONNX_HgQuant : TFExtension<"HgQuant"> {
  let extension_attr_ = [
    ExtensionAttr<"in_scale", String, "\"1.0\"">,
    ExtensionAttr<"in_bias", String, "\"0.0\"">,
    ExtensionAttr<"qtype", String, "\"int8\"">,
    ExtensionAttr<"is_per_channel", Integer, "0">,
    ExtensionAttr<"round_mode", Integer, "0">,
    ExtensionAttr<"in_data_format", String, "\"NHWC\"">,
    ExtensionAttr<"out_data_format", String, "\"NHWC\"">,
    ExtensionAttr<"model_name", String, "\"\"">,
    ExtensionAttr<"op_name", String, "\"\"">,
    ExtensionAttr<"in_type", String, "\"FLOAT32\"">,
    ExtensionAttr<"out_type", String, "\"INT8\"">
  ];
}

def ONNX_HgDequant : TFExtension<"HgDequant"> {
  let extension_attr_ = [
    ExtensionAttr<"in_scale", String, "\"1.0\"">,
    ExtensionAttr<"in_bias", String, "\"0.0\"">,
    ExtensionAttr<"is_per_channel", Integer, "0">,
    ExtensionAttr<"in_data_format", String, "\"NHWC\"">,
    ExtensionAttr<"out_data_format", String, "\"NHWC\"">,
    ExtensionAttr<"model_name", String, "\"\"">,
    ExtensionAttr<"op_name", String, "\"\"">,
    ExtensionAttr<"in_type", String, "\"INT8\"">,
    ExtensionAttr<"out_type", String, "\"FLOAT32\"">
  ];
}

def ONNX_LSTM : ONNXExtension<"LSTM"> {
  let extension_attr_ = [
    ExtensionAttr<"hidden_size", Integer, "1">,
    ExtensionAttr<"layout", Integer, "0">,
    ExtensionAttr<"direction", String, "\"FORWARD\"">
  ];
}<|MERGE_RESOLUTION|>--- conflicted
+++ resolved
@@ -391,13 +391,11 @@
 
 def ONNX_Tanh : OpMapping<"Tanh", Tanh>;
 
-<<<<<<< HEAD
 def ONNX_Tan : OpMapping<"Tan", Tan>;
-=======
+
 def ONNX_ThresholdedRelu : OpMapping<"ThresholdedRelu", ThresholdedRelu> {
   let attr_mapping_ = [ AttributeMapping<"alpha", "alpha", "1"> ];
 }
->>>>>>> 91f51348
 
 def ONNX_Tile : OpMapping<"Tile", Tile>;
 
