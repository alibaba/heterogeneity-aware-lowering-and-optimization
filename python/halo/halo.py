# Copyright (C) 2019-2021 Alibaba Group Holding Limited.
#
# Licensed under the Apache License, Version 2.0 (the "License");
# you may not use this file except in compliance with the License.
# You may obtain a copy of the License at
#
#   http:#www.apache.org/licenses/LICENSE-2.0
#
# Unless required by applicable law or agreed to in writing, software
# distributed under the License is distributed on an "AS IS" BASIS,
# WITHOUT WARRANTIES OR CONDITIONS OF ANY KIND, either express or implied.
# See the License for the specific language governing permissions and
# limitations under the License.

from ctypes import *
import tempfile
from pathlib import Path
import subprocess
import logging

LIB_HALO = "libhalo.so"
lib_halo = CDLL(LIB_HALO)
Compile = lib_halo.halo_Compile
<<<<<<< HEAD
Analyze = lib_halo.halo_Analyze
=======
AnalyzeTFPbGraph = lib_halo.halo_AnalyzeTFPbGraph

logger = logging.getLogger(__name__)

>>>>>>> 22017921

class CXXCodeGenOpts(Structure):
    _fields_ = [
        ("dialect", c_int),
        ("print_mem_stats", c_bool),
        ("emit_value_reset", c_bool),
        ("emit_value_init", c_bool),
        ("emit_value_id_as_int", c_bool),
        ("bf16_mode", c_int),
        ("exec_mode", c_int),
        ("emit_inference_func_sig", c_bool),
        ("emit_model_info_apis", c_bool),
        ("emit_dynamic_batch", c_bool),
        ("fp16_mode = false", c_bool),
        ("max_batch_size", c_int),
        ("min_batch_size", c_int),
        ("opt_batch_size", c_int),
        ("enable_ipu_device", c_bool),
        ("use_ipu_model", c_bool),
        ("separate_constants", c_bool),
        ("disable_broadcasting", c_bool),
        ("enable_type_cast", c_bool),
        ("remove_input_transpose", c_bool),
        ("remove_output_transpose", c_bool),
        ("disable_conv_bn", c_bool),
        ("ipu_num", c_int64),
        ("batches_per_step", c_int64),
        ("check_model", c_bool),
        ("api", c_int),
        ("channel_order", c_int),
        ("format_code", c_bool),
        ("emit_header", c_bool),
        ("emit_obj", c_bool),
        ("emit_shared_lib", c_bool),
        ("linked_odla_lib", c_char_p),
        ("save_temps", c_bool),
    ]


"""
int halo_Compile(halo::ModelFormat model_format, unsigned num_models,
                 const char* const models[], size_t const model_sizes[],
                 const char* target, int batch, unsigned num_input_shapes,
                 const char* const input_shapes[], unsigned num_inputs,
                 const char* const inputs[], unsigned num_outputs,
                 const char* const outputs[], const HaloCodeGenOpts* cg_opts,
                 const char* main_output_file, HaloModelInfo* model_info);
"""

Compile.argtypes = [
    c_int,  # model_format
    c_uint,  # num_models
    c_void_p,  # models
    c_void_p,  # model_sizes
    c_char_p,  # target
    c_int,  # batch
    c_uint,  # num_input_shapes
    c_void_p,  # input_shapes
    c_uint,  # num_inputs
    c_void_p,  # inputs
    c_uint,  # num_outputs
    c_void_p,  # outputs
    c_void_p,  # cg_opts
    c_char_p,  # filename
    c_void_p,  # model_info
]


def exec(args):
    proc = subprocess.run(args)
    if proc.returncode != 0:
        logger.error(proc.stderr)
        exit(proc.returncode)


def CompileModel(model_file, input_shapes, output_names, batch, format):
    output_file = tempfile.mktemp(".cc")
    output_bin = Path(output_file).with_suffix(".bin")
    odla_lib = cast(create_string_buffer(b""), c_char_p)
    opts = CXXCodeGenOpts()
    opts.linked_odla_lib = odla_lib
    opts.channel_order = 1
    opts.api = 1
    opts.disable_broadcasting = True
    opts.emit_inference_func_sig = True
    format_vals = {
        "TENSORFLOW": 0,
        "CAFFE": 1,
        "ONNX": 2,
        "TFLITE": 3,
        "MXNET": 4,
        "INVALID": 5,
    }
    format_val = format_vals[format]
    model_data = []
    model_sizes = []
    with open(model_file, "rb") as f:
        bytes = f.read()
        model_data.append(bytes)
        model_sizes.append(len(bytes))
    model_num = len(model_data)
    if input_shapes is None:
        input_shapes = []
    if output_names is None:
        output_names = []
    num_input_shapes = len(input_shapes)
    input_shapes_ptrs = [s.encode("utf-8") for s in input_shapes]
    num_inputs = 0
    inputs = c_void_p(0)
    outputs = [s.encode("utf-8") for s in output_names]
    num_outputs = len(output_names)
    input_shapes = (c_char_p * num_input_shapes)(*input_shapes_ptrs)

    target = "cxx".encode("utf-8")
    output_filename = output_file.encode("utf-8")
    logger.info("Begin Halo compilation")
    logger.info("Halo lib:" + str(lib_halo._name))
    logger.debug("Intermediate file:" + str(output_filename))
    Compile(
        format_val,
        model_num,
        (c_char_p * model_num)(*model_data),
        (c_size_t * model_num)(*model_sizes),
        target,
        batch,
        num_input_shapes,
        (c_char_p * num_input_shapes)(*input_shapes),
        num_inputs,
        inputs,
        num_outputs,
        (c_char_p * num_outputs)(*outputs),
        pointer(opts),
        output_filename,
        0,
    )
    logger.info("Done Halo Compilation")
    return [output_file, output_bin]


def AnalyzeModel(model_file, input_shapes, batch, format):
    output_file = ""
    odla_lib = cast(create_string_buffer(b""), c_char_p)
    opts = CXXCodeGenOpts()
    opts.linked_odla_lib = odla_lib
    opts.channel_order = 1
    opts.api = 1
    opts.emit_inference_func_sig = True
    format_vals = {
        "TENSORFLOW": 0,
        "CAFFE": 1,
        "ONNX": 2,
        "TFLITE": 3,
        "MXNET": 4,
        "INVALID": 5,
    }
    format_val = format_vals[format]
    model_data = []
    model_sizes = []
    with open(model_file, "rb") as f:
        bytes = f.read()
        model_data.append(bytes)
        model_sizes.append(len(bytes))
    model_num = len(model_data)
    if input_shapes is None:
        input_shapes = []
    num_input_shapes = len(input_shapes)
    input_shapes_ptrs = [s.encode("utf-8") for s in input_shapes]
    num_inputs = 0
    inputs = c_void_p(0)
    outputs = c_void_p(0)
    num_outputs = 0
    input_shapes = (c_char_p * num_input_shapes)(*input_shapes_ptrs)

    target = "cxx".encode("utf-8")
    output_filename = output_file.encode("utf-8")
    
    Analyze(
        format_val,
        model_num,
        (c_char_p * model_num)(*model_data),
        (c_size_t * model_num)(*model_sizes),
        target,
        batch,
        num_input_shapes,
        (c_char_p * num_input_shapes)(*input_shapes),
        num_inputs,
        inputs,
        num_outputs,
        outputs,
        pointer(opts),
        output_filename,
        0
    )


def CompileODLAModel(files, device, debug=False):
    cc_file = files[0]
    bin_file = files[1]
    if not device or device == "auto":
        device = "odla_dnnl"
    so_file = Path(files[0]).with_suffix(".so")
    opt_flag = "-g" if debug else "-O2"
    args = [
        "g++",
        "-shared",
        "-fPIC",
        opt_flag,
        "-o",
        str(so_file),
        str(cc_file),
        str(bin_file),
        "-l" + device,
        "-Wl,-rpath=/usr/local/lib",
    ]
    logger.debug("Building ODLA model: " + " ".join(args))
    exec(args)
    logger.debug("Generated ODLA model: " + str(so_file))
    return so_file


def LoadODLAModel(so_file):
    return CDLL(so_file)<|MERGE_RESOLUTION|>--- conflicted
+++ resolved
@@ -21,14 +21,9 @@
 LIB_HALO = "libhalo.so"
 lib_halo = CDLL(LIB_HALO)
 Compile = lib_halo.halo_Compile
-<<<<<<< HEAD
 Analyze = lib_halo.halo_Analyze
-=======
-AnalyzeTFPbGraph = lib_halo.halo_AnalyzeTFPbGraph
 
 logger = logging.getLogger(__name__)
-
->>>>>>> 22017921
 
 class CXXCodeGenOpts(Structure):
     _fields_ = [
